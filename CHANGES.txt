ANTLR v4 Honey Badger

January 11, 2013

* Updated error 72, 76; added 73-74 and 136-143: detailed errors about name
  conflicts
* Report exact location for parameter/retval/local name conflicts
* Add error 144: multi-character literals are not allowed in lexer sets
* Error 134 now only applies to rule references in lexer sets
* Updated error messages (cleanup)
<<<<<<< HEAD
* Allow restriction of individual decisions to SLL prediction; blocks in parsers
  support an "sll=true;" option to explicitly specify
=======
* Reduce size of _serializedATN by adding 2 to each element: new representation
  avoids embedded values 0 and 0xFFFF which are common and have multi-byte
  representations in Java's modified UTF-8
>>>>>>> d79bc252

January 10, 2013

* Add error 135: cannot assign a value to list label: $label
  (fixes antlr/antlr4#128)

January 2, 2013

* Fix EOF handling (antlr/antlr4#110)
* Remove TREE_PARSER reference
* Additional validation checks in ATN deserialization
* Fix potential NPE in parser predicate evaluation
* Fix termination condition detection in full-context parsing

January 1, 2013

* Updated documentation
* Minor code cleanup
* Added the `-XdbgSTWait` command line option for the Tool
* Removed method override since bug was fixed in V3 runtime

December 31, 2012

* I altered Target.getTargetStringLiteralFromANTLRStringLiteral() so that
  it converts \uXXXX in an ANTLR string to \\uXXXX, thus, avoiding Java's
  conversion to a single character before compilation.

December 16, 2012

* Encapsulate some fields in ANTLRMessage
* Remove ErrorType.INVALID
* Update error/warning messages, show all v3 compatibility messages

December 12, 2012

* Use arrays instead of HashSet to save memory in SemanticContext.AND/OR
* Use arrays instead of HashSet to save memory in cached DFA
* Reduce single-operand SemanticContext.and/or operations

December 11, 2012

* Add -long-messages option; only show exceptions with errors when set
* "warning treated as error" is a one-off error
* Listen for issues reported by StringTemplate, report them as warnings
* Fix template issues
* GrammarASTWithOptions.getOptions never returns null
* Use EnumSet instead of HashSet
* Use new STGroup.GROUP_FILE_EXTENSION value

December 2, 2012

* Remove -Xverbose-dfa option
* Create the ParseTreeVisitor interface for all visitors, rename previous base
  visitor class to AbstractParseTreeVisitor

December 1, 2012

* escape [\n\r\t] in lexical error messages; e.g,:
  line 2:3 token recognition error at: '\t'
  line 2:4 token recognition error at: '\n'

* added error for bad sets in lexer; e.g.:
  lexer set element A is invalid (either rule ref or literal with > 1 char)
  some tests in TestSets appeared to allow ~('a'|B) but it was randomly working.
  ('a'|B) works, though doesn't collapse to a set.

* label+='foo' wasn't generating good code. It was generating token type as
  variable name. Now, I gen "s<ttype>" for implicit labels on string literals.

* tokens now have token and char source to draw from.

* remove -Xsave-lexer option; log file as implicit lexer AST.

November 30, 2012

* Maven updates (cleanup, unification, and specify Java 6 bootstrap classpath)

November 28, 2012

* Maven updates (uber-jar, manifest details)

November 27, 2012

* Maven updates (prepare for deploying to Sonatype OSS)
* Use efficient bitset tests instead of long chains of operator ==

November 26, 2012

* Maven updates (include sources and javadocs, fix warnings)
* Don't generate action methods for lexer rules not containing an action
* Generated action and sempred methods are private
* Remove unused / problematic methods:
** (unused) TerminalNodeImpl.isErrorNode
** (unused) RuleContext.conflictsWith, RuleContext.suffix.
** (problematic) RuleContext.hashCode, RuleContext.equals.

November 23, 2012

* Updated Maven build (added master POM, cleaned up module POMs)

November 22, 2012

* make sure left-recur rule translation uses token stream from correct imported file.
* actions like @after in imported rules caused inf loop.
* This misidentified scope lexer/parser: @lexer::members { } @parser::members { }

November 18, 2012

* fixed: undefined rule refs caused exception
* cleanup, rm dead etypes, add check for ids that cause code gen issues
* added notion of one-off error
* added check for v3 backward incompatibilities:
** tree grammars
** labels in lexer rules
** tokens {A;B;} syntax
** tokens {A='C';} syntax
** {...}?=> gate semantic predicates
** (...)=> syntactic predicates
* Detect EOF in lexer rule

November 17, 2012

* .tokens files goes in output dir like parser file.
* added check: action in lexer rules must be last element of outermost alt
* properly check for grammar/filename difference
* if labels, don't allow set collapse for
  a : A # X | B ;
* wasn't checking soon enough for rule redef; now it sets a dead flag in
  AST so no more walking dup.
  error(51): T.g:7:0: rule s redefinition (ignoring); previous at line 3

November 11, 2012

* Change version to 4.0b4 (btw, forgot to push 4.0b3 in build.properties when
  I made git tag 4.0b3...ooops).

November 4, 2012

* Kill box in tree dialog box makes dialog dispose of itself

October 29, 2012

* Sam fixes nongreedy more.
* -Werror added.
* Sam made speed improvement re preds in lexer.

October 20, 2012

* Merged Sam's fix for nongreedy lexer/parser. lots of unit tests. A fix in
  prediction ctx merge. https://github.com/parrt/antlr4/pull/99

October 14, 2012

* Rebuild how ANTLR detects SLL conflict and failover to full LL.  LL is
  a bit slower but correct now.  Added ability to ask for exact ambiguity
  detection.

October 8, 2012

* Fixed a bug where labeling the alternatives of the start rule caused
  a null pointer exception.

October 1, 2012 -- 4.0b2 release

September 30, 2012

* Fixed the unbuffered streams, which actually buffered everything
  up by mistake. tweaked a few comments.

* Added a getter to IntStream for the token factory

* Added -depend cmd-line option.

September 29, 2012

* no nongreedy or wildcard in parser.

September 28, 2012

* empty "tokens {}" is ok now.

September 22, 2012

* Rule exception handlers weren't passed to the generated code
* $ruleattribute.foo weren't handled properly
* Added -package option

September 18, 2012 -- 4.0b1 release<|MERGE_RESOLUTION|>--- conflicted
+++ resolved
@@ -8,14 +8,11 @@
 * Add error 144: multi-character literals are not allowed in lexer sets
 * Error 134 now only applies to rule references in lexer sets
 * Updated error messages (cleanup)
-<<<<<<< HEAD
-* Allow restriction of individual decisions to SLL prediction; blocks in parsers
-  support an "sll=true;" option to explicitly specify
-=======
 * Reduce size of _serializedATN by adding 2 to each element: new representation
   avoids embedded values 0 and 0xFFFF which are common and have multi-byte
   representations in Java's modified UTF-8
->>>>>>> d79bc252
+* Allow restriction of individual decisions to SLL prediction; blocks in parsers
+  support an "sll=true;" option to explicitly specify
 
 January 10, 2013
 
