/.idea
*.pyc
<<<<<<< HEAD
src/TestAntLR.py
.idea/*
dist
=======
__pycache__
src/TestAntLR.py
>>>>>>> 592d0cb9
<|MERGE_RESOLUTION|>--- conflicted
+++ resolved
@@ -1,10 +1,5 @@
 /.idea
 *.pyc
-<<<<<<< HEAD
-src/TestAntLR.py
-.idea/*
-dist
-=======
 __pycache__
 src/TestAntLR.py
->>>>>>> 592d0cb9
+/dist