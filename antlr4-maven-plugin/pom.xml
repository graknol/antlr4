--- conflicted
+++ resolved
@@ -40,11 +40,7 @@
     <parent>
         <groupId>com.tunnelvisionlabs</groupId>
         <artifactId>antlr4-master</artifactId>
-<<<<<<< HEAD
-        <version>4.3.2-SNAPSHOT</version>
-=======
         <version>4.4-SNAPSHOT</version>
->>>>>>> 5bd415b1
     </parent>
 
     <artifactId>antlr4-maven-plugin</artifactId>
