/*
 * [The "BSD license"]
 *  Copyright (c) 2013 Terence Parr
 *  Copyright (c) 2013 Sam Harwell
 *  All rights reserved.
 *
 *  Redistribution and use in source and binary forms, with or without
 *  modification, are permitted provided that the following conditions
 *  are met:
 *
 *  1. Redistributions of source code must retain the above copyright
 *     notice, this list of conditions and the following disclaimer.
 *  2. Redistributions in binary form must reproduce the above copyright
 *     notice, this list of conditions and the following disclaimer in the
 *     documentation and/or other materials provided with the distribution.
 *  3. The name of the author may not be used to endorse or promote products
 *     derived from this software without specific prior written permission.
 *
 *  THIS SOFTWARE IS PROVIDED BY THE AUTHOR ``AS IS'' AND ANY EXPRESS OR
 *  IMPLIED WARRANTIES, INCLUDING, BUT NOT LIMITED TO, THE IMPLIED WARRANTIES
 *  OF MERCHANTABILITY AND FITNESS FOR A PARTICULAR PURPOSE ARE DISCLAIMED.
 *  IN NO EVENT SHALL THE AUTHOR BE LIABLE FOR ANY DIRECT, INDIRECT,
 *  INCIDENTAL, SPECIAL, EXEMPLARY, OR CONSEQUENTIAL DAMAGES (INCLUDING, BUT
 *  NOT LIMITED TO, PROCUREMENT OF SUBSTITUTE GOODS OR SERVICES; LOSS OF USE,
 *  DATA, OR PROFITS; OR BUSINESS INTERRUPTION) HOWEVER CAUSED AND ON ANY
 *  THEORY OF LIABILITY, WHETHER IN CONTRACT, STRICT LIABILITY, OR TORT
 *  (INCLUDING NEGLIGENCE OR OTHERWISE) ARISING IN ANY WAY OUT OF THE USE OF
 *  THIS SOFTWARE, EVEN IF ADVISED OF THE POSSIBILITY OF SUCH DAMAGE.
 */
using System;
using System.Collections.Generic;
using System.Globalization;
using System.IO;
using Antlr4.Runtime.Atn;
using Antlr4.Runtime.Dfa;
using Antlr4.Runtime.Misc;
using Sharpen;

namespace Antlr4.Runtime.Atn
{
    public abstract class ATNSimulator
    {
        public static readonly int SerializedVersion = 3;

        public static readonly Guid SerializedUuid = new Guid("E4178468-DF95-44D0-AD87-F22A5D5FB6D3");

        public const char RuleVariantDelimiter = '$';

        public const string RuleLfVariantMarker = "$lf$";

        public const string RuleNolfVariantMarker = "$nolf$";

        /// <summary>Must distinguish between missing edge and edge we know leads nowhere</summary>
        [NotNull]
        public static readonly DFAState Error =
            new DFAState(new ATNConfigSet(), 0, 0)
            {
                stateNumber = int.MaxValue
            };

        [NotNull]
        public readonly ATN atn;

        public ATNSimulator(ATN atn)
        {
            this.atn = atn;
        }

        public abstract void Reset();

        public static ATN Deserialize(char[] data)
        {
            return Deserialize(data, true);
        }

        public static ATN Deserialize(char[] data, bool optimize)
        {
            data = (char[])data.Clone();
            // don't adjust the first value since that's the version number
            for (int i = 1; i < data.Length; i++)
            {
                data[i] = (char)(data[i] - 2);
            }
            int p = 0;
            int version = ToInt(data[p++]);
            if (version != SerializedVersion)
            {
<<<<<<< HEAD
                string reason = string.Format(CultureInfo.CurrentCulture, "Could not deserialize ATN with version {0} (expected {1})."
                    , version, SerializedVersion);
                throw new NotSupportedException(reason);
=======
                string reason = string.Format(CultureInfo.CurrentCulture, "Could not deserialize ATN with version %d (expected %d).", version, SerializedVersion);
                throw new NotSupportedException(new InvalidClassException(typeof(ATN).FullName, reason));
>>>>>>> 828f0639
            }
            Guid uuid = ToUUID(data, p);
            p += 8;
            if (!uuid.Equals(SerializedUuid))
            {
<<<<<<< HEAD
                string reason = string.Format(CultureInfo.CurrentCulture, "Could not deserialize ATN with UUID {0} (expected {1})."
                    , uuid, SerializedUuid);
                throw new NotSupportedException(reason);
=======
                string reason = string.Format(CultureInfo.CurrentCulture, "Could not deserialize ATN with UUID %s (expected %s).", uuid, SerializedUuid);
                throw new NotSupportedException(new InvalidClassException(typeof(ATN).FullName, reason));
>>>>>>> 828f0639
            }
            ATNType grammarType = (ATNType)ToInt(data[p++]);
            int maxTokenType = ToInt(data[p++]);
            ATN atn = new ATN(grammarType, maxTokenType);
            //
            // STATES
            //
            IList<Tuple<LoopEndState, int>> loopBackStateNumbers = new List<Tuple<LoopEndState, int>>();
            IList<Tuple<BlockStartState, int>> endStateNumbers = new List<Tuple<BlockStartState, int>>();
            int nstates = ToInt(data[p++]);
            for (int i_1 = 0; i_1 < nstates; i_1++)
            {
                StateType stype = (StateType)ToInt(data[p++]);
                // ignore bad type of states
                if (stype == StateType.InvalidType)
                {
                    atn.AddState(null);
                    continue;
                }
                int ruleIndex = ToInt(data[p++]);
                if (ruleIndex == char.MaxValue)
                {
                    ruleIndex = -1;
                }
                ATNState s = StateFactory(stype, ruleIndex);
                if (stype == StateType.LoopEnd)
                {
                    // special case
                    int loopBackStateNumber = ToInt(data[p++]);
                    loopBackStateNumbers.Add(Tuple.Create((LoopEndState)s, loopBackStateNumber));
                }
                else
                {
                    if (s is BlockStartState)
                    {
                        int endStateNumber = ToInt(data[p++]);
                        endStateNumbers.Add(Tuple.Create((BlockStartState)s, endStateNumber));
                    }
                }
                atn.AddState(s);
            }
            // delay the assignment of loop back and end states until we know all the state instances have been initialized
            foreach (Tuple<LoopEndState, int> pair in loopBackStateNumbers)
            {
                pair.Item1.loopBackState = atn.states[pair.Item2];
            }
            foreach (Tuple<BlockStartState, int> pair_1 in endStateNumbers)
            {
                pair_1.Item1.endState = (BlockEndState)atn.states[pair_1.Item2];
            }
            int numNonGreedyStates = ToInt(data[p++]);
            for (int i_2 = 0; i_2 < numNonGreedyStates; i_2++)
            {
                int stateNumber = ToInt(data[p++]);
                ((DecisionState)atn.states[stateNumber]).nonGreedy = true;
            }
            int numSllDecisions = ToInt(data[p++]);
            for (int i_3 = 0; i_3 < numSllDecisions; i_3++)
            {
                int stateNumber = ToInt(data[p++]);
                ((DecisionState)atn.states[stateNumber]).sll = true;
            }
            int numPrecedenceStates = ToInt(data[p++]);
            for (int i_4 = 0; i_4 < numPrecedenceStates; i_4++)
            {
                int stateNumber = ToInt(data[p++]);
                ((RuleStartState)atn.states[stateNumber]).isPrecedenceRule = true;
            }
            //
            // RULES
            //
            int nrules = ToInt(data[p++]);
            if (atn.grammarType == ATNType.Lexer)
            {
                atn.ruleToTokenType = new int[nrules];
                atn.ruleToActionIndex = new int[nrules];
            }
            atn.ruleToStartState = new RuleStartState[nrules];
            for (int i_5 = 0; i_5 < nrules; i_5++)
            {
                int s = ToInt(data[p++]);
                RuleStartState startState = (RuleStartState)atn.states[s];
                startState.leftFactored = ToInt(data[p++]) != 0;
                atn.ruleToStartState[i_5] = startState;
                if (atn.grammarType == ATNType.Lexer)
                {
                    int tokenType = ToInt(data[p++]);
                    if (tokenType == unchecked((int)(0xFFFF)))
                    {
                        tokenType = TokenConstants.Eof;
                    }
                    atn.ruleToTokenType[i_5] = tokenType;
                    int actionIndex = ToInt(data[p++]);
                    if (actionIndex == unchecked((int)(0xFFFF)))
                    {
                        actionIndex = -1;
                    }
                    atn.ruleToActionIndex[i_5] = actionIndex;
                }
            }
            atn.ruleToStopState = new RuleStopState[nrules];
            foreach (ATNState state in atn.states)
            {
                if (!(state is RuleStopState))
                {
                    continue;
                }
                RuleStopState stopState = (RuleStopState)state;
                atn.ruleToStopState[state.ruleIndex] = stopState;
                atn.ruleToStartState[state.ruleIndex].stopState = stopState;
            }
            //
            // MODES
            //
            int nmodes = ToInt(data[p++]);
            for (int i_6 = 0; i_6 < nmodes; i_6++)
            {
                int s = ToInt(data[p++]);
                atn.modeToStartState.Add((TokensStartState)atn.states[s]);
            }
            atn.modeToDFA = new DFA[nmodes];
            for (int i_7 = 0; i_7 < nmodes; i_7++)
            {
                atn.modeToDFA[i_7] = new DFA(atn.modeToStartState[i_7]);
            }
            //
            // SETS
            //
            IList<IntervalSet> sets = new List<IntervalSet>();
            int nsets = ToInt(data[p++]);
            for (int i_8 = 0; i_8 < nsets; i_8++)
            {
                int nintervals = ToInt(data[p]);
                p++;
                IntervalSet set = new IntervalSet();
                sets.Add(set);
                bool containsEof = ToInt(data[p++]) != 0;
                if (containsEof)
                {
                    set.Add(-1);
                }
                for (int j = 0; j < nintervals; j++)
                {
                    set.Add(ToInt(data[p]), ToInt(data[p + 1]));
                    p += 2;
                }
            }
            //
            // EDGES
            //
            int nedges = ToInt(data[p++]);
            for (int i_9 = 0; i_9 < nedges; i_9++)
            {
                int src = ToInt(data[p]);
                int trg = ToInt(data[p + 1]);
                TransitionType ttype = (TransitionType)ToInt(data[p + 2]);
                int arg1 = ToInt(data[p + 3]);
                int arg2 = ToInt(data[p + 4]);
                int arg3 = ToInt(data[p + 5]);
                Transition trans = EdgeFactory(atn, ttype, src, trg, arg1, arg2, arg3, sets);
                //			System.out.println("EDGE "+trans.getClass().getSimpleName()+" "+
                //							   src+"->"+trg+
                //					   " "+Transition.serializationNames[ttype]+
                //					   " "+arg1+","+arg2+","+arg3);
                ATNState srcState = atn.states[src];
                srcState.AddTransition(trans);
                p += 6;
            }
            // edges for rule stop states can be derived, so they aren't serialized
            foreach (ATNState state_1 in atn.states)
            {
                bool returningToLeftFactored = state_1.ruleIndex >= 0 && atn.ruleToStartState[state_1.ruleIndex].leftFactored;
                for (int i_10 = 0; i_10 < state_1.NumberOfTransitions; i_10++)
                {
                    Transition t = state_1.Transition(i_10);
                    if (!(t is RuleTransition))
                    {
                        continue;
                    }
                    RuleTransition ruleTransition = (RuleTransition)t;
                    bool returningFromLeftFactored = atn.ruleToStartState[ruleTransition.target.ruleIndex].leftFactored;
                    if (!returningFromLeftFactored && returningToLeftFactored)
                    {
                        continue;
                    }
                    atn.ruleToStopState[ruleTransition.target.ruleIndex].AddTransition(new EpsilonTransition(ruleTransition.followState));
                }
            }
            foreach (ATNState state_2 in atn.states)
            {
                if (state_2 is BlockStartState)
                {
                    // we need to know the end state to set its start state
                    if (((BlockStartState)state_2).endState == null)
                    {
                        throw new InvalidOperationException();
                    }
                    // block end states can only be associated to a single block start state
                    if (((BlockStartState)state_2).endState.startState != null)
                    {
                        throw new InvalidOperationException();
                    }
                    ((BlockStartState)state_2).endState.startState = (BlockStartState)state_2;
                }
                if (state_2 is PlusLoopbackState)
                {
                    PlusLoopbackState loopbackState = (PlusLoopbackState)state_2;
                    for (int i_10 = 0; i_10 < loopbackState.NumberOfTransitions; i_10++)
                    {
                        ATNState target = loopbackState.Transition(i_10).target;
                        if (target is PlusBlockStartState)
                        {
                            ((PlusBlockStartState)target).loopBackState = loopbackState;
                        }
                    }
                }
                else
                {
                    if (state_2 is StarLoopbackState)
                    {
                        StarLoopbackState loopbackState = (StarLoopbackState)state_2;
                        for (int i_10 = 0; i_10 < loopbackState.NumberOfTransitions; i_10++)
                        {
                            ATNState target = loopbackState.Transition(i_10).target;
                            if (target is StarLoopEntryState)
                            {
                                ((StarLoopEntryState)target).loopBackState = loopbackState;
                            }
                        }
                    }
                }
            }
            //
            // DECISIONS
            //
            int ndecisions = ToInt(data[p++]);
            for (int i_11 = 1; i_11 <= ndecisions; i_11++)
            {
                int s = ToInt(data[p++]);
                DecisionState decState = (DecisionState)atn.states[s];
                atn.decisionToState.Add(decState);
                decState.decision = i_11 - 1;
            }
            atn.decisionToDFA = new DFA[ndecisions];
            for (int i_12 = 0; i_12 < ndecisions; i_12++)
            {
                atn.decisionToDFA[i_12] = new DFA(atn.decisionToState[i_12], i_12);
            }
            if (optimize)
            {
                while (true)
                {
                    int optimizationCount = 0;
                    optimizationCount += InlineSetRules(atn);
                    optimizationCount += CombineChainedEpsilons(atn);
                    bool preserveOrder = atn.grammarType == ATNType.Lexer;
                    optimizationCount += OptimizeSets(atn, preserveOrder);
                    if (optimizationCount == 0)
                    {
                        break;
                    }
                }
            }
            IdentifyTailCalls(atn);
            VerifyATN(atn);
            return atn;
        }

        private static void VerifyATN(ATN atn)
        {
            // verify assumptions
            foreach (ATNState state in atn.states)
            {
                if (state == null)
                {
                    continue;
                }
                CheckCondition(state.OnlyHasEpsilonTransitions || state.NumberOfTransitions <= 1);
                if (state is PlusBlockStartState)
                {
                    CheckCondition(((PlusBlockStartState)state).loopBackState != null);
                }
                if (state is StarLoopEntryState)
                {
                    StarLoopEntryState starLoopEntryState = (StarLoopEntryState)state;
                    CheckCondition(starLoopEntryState.loopBackState != null);
                    CheckCondition(starLoopEntryState.NumberOfTransitions == 2);
                    if (starLoopEntryState.Transition(0).target is StarBlockStartState)
                    {
                        CheckCondition(starLoopEntryState.Transition(1).target is LoopEndState);
                        CheckCondition(!starLoopEntryState.nonGreedy);
                    }
                    else
                    {
                        if (starLoopEntryState.Transition(0).target is LoopEndState)
                        {
                            CheckCondition(starLoopEntryState.Transition(1).target is StarBlockStartState);
                            CheckCondition(starLoopEntryState.nonGreedy);
                        }
                        else
                        {
                            throw new InvalidOperationException();
                        }
                    }
                }
                if (state is StarLoopbackState)
                {
                    CheckCondition(state.NumberOfTransitions == 1);
                    CheckCondition(state.Transition(0).target is StarLoopEntryState);
                }
                if (state is LoopEndState)
                {
                    CheckCondition(((LoopEndState)state).loopBackState != null);
                }
                if (state is RuleStartState)
                {
                    CheckCondition(((RuleStartState)state).stopState != null);
                }
                if (state is BlockStartState)
                {
                    CheckCondition(((BlockStartState)state).endState != null);
                }
                if (state is BlockEndState)
                {
                    CheckCondition(((BlockEndState)state).startState != null);
                }
                if (state is DecisionState)
                {
                    DecisionState decisionState = (DecisionState)state;
                    CheckCondition(decisionState.NumberOfTransitions <= 1 || decisionState.decision >= 0);
                }
                else
                {
                    CheckCondition(state.NumberOfTransitions <= 1 || state is RuleStopState);
                }
            }
        }

        public static void CheckCondition(bool condition)
        {
            CheckCondition(condition, null);
        }

        public static void CheckCondition(bool condition, string message)
        {
            if (!condition)
            {
                throw new InvalidOperationException(message);
            }
        }

        private static int InlineSetRules(ATN atn)
        {
            int inlinedCalls = 0;
            Transition[] ruleToInlineTransition = new Transition[atn.ruleToStartState.Length];
            for (int i = 0; i < atn.ruleToStartState.Length; i++)
            {
                RuleStartState startState = atn.ruleToStartState[i];
                ATNState middleState = startState;
                while (middleState.OnlyHasEpsilonTransitions && middleState.NumberOfOptimizedTransitions == 1 && middleState.GetOptimizedTransition(0).TransitionType == TransitionType.Epsilon)
                {
                    middleState = middleState.GetOptimizedTransition(0).target;
                }
                if (middleState.NumberOfOptimizedTransitions != 1)
                {
                    continue;
                }
                Transition matchTransition = middleState.GetOptimizedTransition(0);
                ATNState matchTarget = matchTransition.target;
                if (matchTransition.IsEpsilon || !matchTarget.OnlyHasEpsilonTransitions || matchTarget.NumberOfOptimizedTransitions != 1 || !(matchTarget.GetOptimizedTransition(0).target is RuleStopState))
                {
                    continue;
                }
                switch (matchTransition.TransitionType)
                {
                    case TransitionType.Atom:
                    case TransitionType.Range:
                    case TransitionType.Set:
                    {
                        ruleToInlineTransition[i] = matchTransition;
                        break;
                    }

                    case TransitionType.NotSet:
                    case TransitionType.Wildcard:
                    {
                        // not implemented yet
                        continue;
                    }

                    default:
                    {
                        continue;
                    }
                }
            }
            for (int stateNumber = 0; stateNumber < atn.states.Count; stateNumber++)
            {
                ATNState state = atn.states[stateNumber];
                if (state.ruleIndex < 0)
                {
                    continue;
                }
                IList<Transition> optimizedTransitions = null;
                for (int i_1 = 0; i_1 < state.NumberOfOptimizedTransitions; i_1++)
                {
                    Transition transition = state.GetOptimizedTransition(i_1);
                    if (!(transition is RuleTransition))
                    {
                        if (optimizedTransitions != null)
                        {
                            optimizedTransitions.Add(transition);
                        }
                        continue;
                    }
                    RuleTransition ruleTransition = (RuleTransition)transition;
                    Transition effective = ruleToInlineTransition[ruleTransition.target.ruleIndex];
                    if (effective == null)
                    {
                        if (optimizedTransitions != null)
                        {
                            optimizedTransitions.Add(transition);
                        }
                        continue;
                    }
                    if (optimizedTransitions == null)
                    {
                        optimizedTransitions = new List<Transition>();
                        for (int j = 0; j < i_1; j++)
                        {
                            optimizedTransitions.Add(state.GetOptimizedTransition(i_1));
                        }
                    }
                    inlinedCalls++;
                    ATNState target = ruleTransition.followState;
                    ATNState intermediateState = new BasicState();
                    intermediateState.SetRuleIndex(target.ruleIndex);
                    atn.AddState(intermediateState);
                    optimizedTransitions.Add(new EpsilonTransition(intermediateState));
                    switch (effective.TransitionType)
                    {
                        case TransitionType.Atom:
                        {
                            intermediateState.AddTransition(new AtomTransition(target, ((AtomTransition)effective).label));
                            break;
                        }

                        case TransitionType.Range:
                        {
                            intermediateState.AddTransition(new RangeTransition(target, ((RangeTransition)effective).from, ((RangeTransition)effective).to));
                            break;
                        }

                        case TransitionType.Set:
                        {
                            intermediateState.AddTransition(new SetTransition(target, effective.Label));
                            break;
                        }

                        default:
                        {
                            throw new NotSupportedException();
                        }
                    }
                }
                if (optimizedTransitions != null)
                {
                    if (state.IsOptimized)
                    {
                        while (state.NumberOfOptimizedTransitions > 0)
                        {
                            state.RemoveOptimizedTransition(state.NumberOfOptimizedTransitions - 1);
                        }
                    }
                    foreach (Transition transition in optimizedTransitions)
                    {
                        state.AddOptimizedTransition(transition);
                    }
                }
            }
            return inlinedCalls;
        }

        private static int CombineChainedEpsilons(ATN atn)
        {
            int removedEdges = 0;
            foreach (ATNState state in atn.states)
            {
                if (!state.OnlyHasEpsilonTransitions || state is RuleStopState)
                {
                    continue;
                }
                IList<Transition> optimizedTransitions = null;
                for (int i = 0; i < state.NumberOfOptimizedTransitions; i++)
                {
                    Transition transition = state.GetOptimizedTransition(i);
                    ATNState intermediate = transition.target;
                    if (transition.TransitionType != TransitionType.Epsilon || intermediate.StateType != StateType.Basic || !intermediate.OnlyHasEpsilonTransitions)
                    {
                        if (optimizedTransitions != null)
                        {
                            optimizedTransitions.Add(transition);
                        }
                        goto nextTransition_continue;
                    }
                    for (int j = 0; j < intermediate.NumberOfOptimizedTransitions; j++)
                    {
                        if (intermediate.GetOptimizedTransition(j).TransitionType != TransitionType.Epsilon)
                        {
                            if (optimizedTransitions != null)
                            {
                                optimizedTransitions.Add(transition);
                            }
                            goto nextTransition_continue;
                        }
                    }
                    removedEdges++;
                    if (optimizedTransitions == null)
                    {
                        optimizedTransitions = new List<Transition>();
                        for (int j_1 = 0; j_1 < i; j_1++)
                        {
                            optimizedTransitions.Add(state.GetOptimizedTransition(j_1));
                        }
                    }
                    for (int j_2 = 0; j_2 < intermediate.NumberOfOptimizedTransitions; j_2++)
                    {
                        ATNState target = intermediate.GetOptimizedTransition(j_2).target;
                        optimizedTransitions.Add(new EpsilonTransition(target));
                    }
nextTransition_continue: ;
                }

                if (optimizedTransitions != null)
                {
                    if (state.IsOptimized)
                    {
                        while (state.NumberOfOptimizedTransitions > 0)
                        {
                            state.RemoveOptimizedTransition(state.NumberOfOptimizedTransitions - 1);
                        }
                    }
                    foreach (Transition transition in optimizedTransitions)
                    {
                        state.AddOptimizedTransition(transition);
                    }
                }
            }

            return removedEdges;
        }

        private static int OptimizeSets(ATN atn, bool preserveOrder)
        {
            if (preserveOrder)
            {
                // this optimization currently doesn't preserve edge order.
                return 0;
            }
            int removedPaths = 0;
            IList<DecisionState> decisions = atn.decisionToState;
            foreach (DecisionState decision in decisions)
            {
                IntervalSet setTransitions = new IntervalSet();
                for (int i = 0; i < decision.NumberOfOptimizedTransitions; i++)
                {
                    Transition epsTransition = decision.GetOptimizedTransition(i);
                    if (!(epsTransition is EpsilonTransition))
                    {
                        continue;
                    }
                    if (epsTransition.target.NumberOfOptimizedTransitions != 1)
                    {
                        continue;
                    }
                    Transition transition = epsTransition.target.GetOptimizedTransition(0);
                    if (!(transition.target is BlockEndState))
                    {
                        continue;
                    }
                    if (transition is NotSetTransition)
                    {
                        // TODO: not yet implemented
                        continue;
                    }
                    if (transition is AtomTransition || transition is RangeTransition || transition is SetTransition)
                    {
                        setTransitions.Add(i);
                    }
                }
                if (setTransitions.Size() <= 1)
                {
                    continue;
                }
                IList<Transition> optimizedTransitions = new List<Transition>();
                for (int i_1 = 0; i_1 < decision.NumberOfOptimizedTransitions; i_1++)
                {
                    if (!setTransitions.Contains(i_1))
                    {
                        optimizedTransitions.Add(decision.GetOptimizedTransition(i_1));
                    }
                }
                ATNState blockEndState = decision.GetOptimizedTransition(setTransitions.GetMinElement()).target.GetOptimizedTransition(0).target;
                IntervalSet matchSet = new IntervalSet();
                for (int i_2 = 0; i_2 < setTransitions.GetIntervals().Count; i_2++)
                {
                    Interval interval = setTransitions.GetIntervals()[i_2];
                    for (int j = interval.a; j <= interval.b; j++)
                    {
                        Transition matchTransition = decision.GetOptimizedTransition(j).target.GetOptimizedTransition(0);
                        if (matchTransition is NotSetTransition)
                        {
                            throw new NotSupportedException("Not yet implemented.");
                        }
                        else
                        {
                            matchSet.AddAll(matchTransition.Label);
                        }
                    }
                }
                Transition newTransition;
                if (matchSet.GetIntervals().Count == 1)
                {
                    if (matchSet.Size() == 1)
                    {
                        newTransition = new AtomTransition(blockEndState, matchSet.GetMinElement());
                    }
                    else
                    {
                        Interval matchInterval = matchSet.GetIntervals()[0];
                        newTransition = new RangeTransition(blockEndState, matchInterval.a, matchInterval.b);
                    }
                }
                else
                {
                    newTransition = new SetTransition(blockEndState, matchSet);
                }
                ATNState setOptimizedState = new BasicState();
                setOptimizedState.SetRuleIndex(decision.ruleIndex);
                atn.AddState(setOptimizedState);
                setOptimizedState.AddTransition(newTransition);
                optimizedTransitions.Add(new EpsilonTransition(setOptimizedState));
                removedPaths += decision.NumberOfOptimizedTransitions - optimizedTransitions.Count;
                if (decision.IsOptimized)
                {
                    while (decision.NumberOfOptimizedTransitions > 0)
                    {
                        decision.RemoveOptimizedTransition(decision.NumberOfOptimizedTransitions - 1);
                    }
                }
                foreach (Transition transition_1 in optimizedTransitions)
                {
                    decision.AddOptimizedTransition(transition_1);
                }
            }
            return removedPaths;
        }

        private static void IdentifyTailCalls(ATN atn)
        {
            foreach (ATNState state in atn.states)
            {
                foreach (Transition transition in state.transitions)
                {
                    if (!(transition is RuleTransition))
                    {
                        continue;
                    }
                    RuleTransition ruleTransition = (RuleTransition)transition;
                    ruleTransition.tailCall = TestTailCall(atn, ruleTransition, false);
                    ruleTransition.optimizedTailCall = TestTailCall(atn, ruleTransition, true);
                }
                if (!state.IsOptimized)
                {
                    continue;
                }
                foreach (Transition transition_1 in state.optimizedTransitions)
                {
                    if (!(transition_1 is RuleTransition))
                    {
                        continue;
                    }
                    RuleTransition ruleTransition = (RuleTransition)transition_1;
                    ruleTransition.tailCall = TestTailCall(atn, ruleTransition, false);
                    ruleTransition.optimizedTailCall = TestTailCall(atn, ruleTransition, true);
                }
            }
        }

        private static bool TestTailCall(ATN atn, RuleTransition transition, bool optimizedPath)
        {
            if (!optimizedPath && transition.tailCall)
            {
                return true;
            }
            if (optimizedPath && transition.optimizedTailCall)
            {
                return true;
            }
            BitSet reachable = new BitSet(atn.states.Count);
            Stack<ATNState> worklist = new Stack<ATNState>();
            worklist.Push(transition.followState);
            while (worklist.Count > 0)
            {
                ATNState state = worklist.Pop();
                if (reachable.Get(state.stateNumber))
                {
                    continue;
                }
                if (state is RuleStopState)
                {
                    continue;
                }
                if (!state.OnlyHasEpsilonTransitions)
                {
                    return false;
                }
                IList<Transition> transitions = optimizedPath ? state.optimizedTransitions : state.transitions;
                foreach (Transition t in transitions)
                {
                    if (t.TransitionType != TransitionType.Epsilon)
                    {
                        return false;
                    }
                    worklist.Push(t.target);
                }
            }
            return true;
        }

        public static int ToInt(char c)
        {
            return c;
        }

        public static int ToInt32(char[] data, int offset)
        {
            return (int)data[offset] | ((int)data[offset + 1] << 16);
        }

        public static long ToLong(char[] data, int offset)
        {
            long lowOrder = ToInt32(data, offset) & unchecked((long)(0x00000000FFFFFFFFL));
            return lowOrder | ((long)ToInt32(data, offset + 2) << 32);
        }

        public static Guid ToUUID(char[] data, int offset)
        {
            int a = ToInt32(data, offset + 4 + 2);
            short b = (short)data[offset + 4 + 1];
            short c = (short)data[offset + 4];
            byte[] d = BitConverter.GetBytes(ToLong(data, offset));
            Array.Reverse(d);

            return new Guid(a, b, c, d);
        }

<<<<<<< HEAD
        [return: NotNull]
        public static Transition EdgeFactory(ATN atn, TransitionType type, int src, int trg
            , int arg1, int arg2, int arg3, IList<IntervalSet> sets)
=======
        [NotNull]
        public static Transition EdgeFactory(ATN atn, TransitionType type, int src, int trg, int arg1, int arg2, int arg3, IList<IntervalSet> sets)
>>>>>>> 828f0639
        {
            ATNState target = atn.states[trg];
            switch (type)
            {
                case TransitionType.Epsilon:
                {
                    return new EpsilonTransition(target);
                }

                case TransitionType.Range:
                {
                    if (arg3 != 0)
                    {
                        return new RangeTransition(target, TokenConstants.Eof, arg2);
                    }
                    else
                    {
                        return new RangeTransition(target, arg1, arg2);
                    }
                }

                case TransitionType.Rule:
                {
                    RuleTransition rt = new RuleTransition((RuleStartState)atn.states[arg1], arg2, arg3, target);
                    return rt;
                }

                case TransitionType.Predicate:
                {
                    PredicateTransition pt = new PredicateTransition(target, arg1, arg2, arg3 != 0);
                    return pt;
                }

                case TransitionType.Precedence:
                {
                    return new PrecedencePredicateTransition(target, arg1);
                }

                case TransitionType.Atom:
                {
                    if (arg3 != 0)
                    {
                        return new AtomTransition(target, TokenConstants.Eof);
                    }
                    else
                    {
                        return new AtomTransition(target, arg1);
                    }
                }

                case TransitionType.Action:
                {
                    ActionTransition a = new ActionTransition(target, arg1, arg2, arg3 != 0);
                    return a;
                }

                case TransitionType.Set:
                {
                    return new SetTransition(target, sets[arg1]);
                }

                case TransitionType.NotSet:
                {
                    return new NotSetTransition(target, sets[arg1]);
                }

                case TransitionType.Wildcard:
                {
                    return new WildcardTransition(target);
                }
            }
            throw new ArgumentException("The specified transition type is not valid.");
        }

        public static ATNState StateFactory(StateType type, int ruleIndex)
        {
            ATNState s;
            switch (type)
            {
                case StateType.InvalidType:
                {
                    return null;
                }

                case StateType.Basic:
                {
                    s = new BasicState();
                    break;
                }

                case StateType.RuleStart:
                {
                    s = new RuleStartState();
                    break;
                }

                case StateType.BlockStart:
                {
                    s = new BasicBlockStartState();
                    break;
                }

                case StateType.PlusBlockStart:
                {
                    s = new PlusBlockStartState();
                    break;
                }

                case StateType.StarBlockStart:
                {
                    s = new StarBlockStartState();
                    break;
                }

                case StateType.TokenStart:
                {
                    s = new TokensStartState();
                    break;
                }

                case StateType.RuleStop:
                {
                    s = new RuleStopState();
                    break;
                }

                case StateType.BlockEnd:
                {
                    s = new BlockEndState();
                    break;
                }

                case StateType.StarLoopBack:
                {
                    s = new StarLoopbackState();
                    break;
                }

                case StateType.StarLoopEntry:
                {
                    s = new StarLoopEntryState();
                    break;
                }

                case StateType.PlusLoopBack:
                {
                    s = new PlusLoopbackState();
                    break;
                }

                case StateType.LoopEnd:
                {
                    s = new LoopEndState();
                    break;
                }

                default:
                {
<<<<<<< HEAD
                    string message = string.Format(CultureInfo.CurrentCulture, "The specified state type {0} is not valid."
                        , type);
=======
                    string message = string.Format(CultureInfo.CurrentCulture, "The specified state type %d is not valid.", type);
>>>>>>> 828f0639
                    throw new ArgumentException(message);
                }
            }
            s.ruleIndex = ruleIndex;
            return s;
        }
    }
}<|MERGE_RESOLUTION|>--- conflicted
+++ resolved
@@ -85,27 +85,15 @@
             int version = ToInt(data[p++]);
             if (version != SerializedVersion)
             {
-<<<<<<< HEAD
-                string reason = string.Format(CultureInfo.CurrentCulture, "Could not deserialize ATN with version {0} (expected {1})."
-                    , version, SerializedVersion);
+                string reason = string.Format(CultureInfo.CurrentCulture, "Could not deserialize ATN with version {0} (expected {1}).", version, SerializedVersion);
                 throw new NotSupportedException(reason);
-=======
-                string reason = string.Format(CultureInfo.CurrentCulture, "Could not deserialize ATN with version %d (expected %d).", version, SerializedVersion);
-                throw new NotSupportedException(new InvalidClassException(typeof(ATN).FullName, reason));
->>>>>>> 828f0639
             }
             Guid uuid = ToUUID(data, p);
             p += 8;
             if (!uuid.Equals(SerializedUuid))
             {
-<<<<<<< HEAD
-                string reason = string.Format(CultureInfo.CurrentCulture, "Could not deserialize ATN with UUID {0} (expected {1})."
-                    , uuid, SerializedUuid);
+                string reason = string.Format(CultureInfo.CurrentCulture, "Could not deserialize ATN with UUID {0} (expected {1}).", uuid, SerializedUuid);
                 throw new NotSupportedException(reason);
-=======
-                string reason = string.Format(CultureInfo.CurrentCulture, "Could not deserialize ATN with UUID %s (expected %s).", uuid, SerializedUuid);
-                throw new NotSupportedException(new InvalidClassException(typeof(ATN).FullName, reason));
->>>>>>> 828f0639
             }
             ATNType grammarType = (ATNType)ToInt(data[p++]);
             int maxTokenType = ToInt(data[p++]);
@@ -863,14 +851,8 @@
             return new Guid(a, b, c, d);
         }
 
-<<<<<<< HEAD
         [return: NotNull]
-        public static Transition EdgeFactory(ATN atn, TransitionType type, int src, int trg
-            , int arg1, int arg2, int arg3, IList<IntervalSet> sets)
-=======
-        [NotNull]
         public static Transition EdgeFactory(ATN atn, TransitionType type, int src, int trg, int arg1, int arg2, int arg3, IList<IntervalSet> sets)
->>>>>>> 828f0639
         {
             ATNState target = atn.states[trg];
             switch (type)
@@ -1029,12 +1011,7 @@
 
                 default:
                 {
-<<<<<<< HEAD
-                    string message = string.Format(CultureInfo.CurrentCulture, "The specified state type {0} is not valid."
-                        , type);
-=======
-                    string message = string.Format(CultureInfo.CurrentCulture, "The specified state type %d is not valid.", type);
->>>>>>> 828f0639
+                    string message = string.Format(CultureInfo.CurrentCulture, "The specified state type {0} is not valid.", type);
                     throw new ArgumentException(message);
                 }
             }
