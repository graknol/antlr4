--- conflicted
+++ resolved
@@ -532,12 +532,7 @@
             string text = _input.GetText(Interval.Of(_tokenStartCharIndex, _input.Index));
             string msg = "token recognition error at: '" + GetErrorDisplay(text) + "'";
             IAntlrErrorListener<int> listener = GetErrorListenerDispatch();
-<<<<<<< HEAD
-            listener.SyntaxError(this, 0, _tokenStartLine, _tokenStartCharPositionInLine, 
-                msg, e);
-=======
-            listener.SyntaxError(this, null, _tokenStartLine, _tokenStartCharPositionInLine, msg, e);
->>>>>>> 828f0639
+            listener.SyntaxError(this, 0, _tokenStartLine, _tokenStartCharPositionInLine, msg, e);
         }
 
         public virtual string GetErrorDisplay(string s)
