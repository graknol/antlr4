--- conflicted
+++ resolved
@@ -155,12 +155,7 @@
                     }
                     else
                     {
-<<<<<<< HEAD
-                        throw new NotSupportedException(string.Format("EdgeMap of type {0} is supported yet."
-                            , m.GetType().FullName));
-=======
-                        throw new NotSupportedException(string.Format("EdgeMap of type %s is supported yet.", m.GetType().FullName));
->>>>>>> 828f0639
+                        throw new NotSupportedException(string.Format("EdgeMap of type {0} is supported yet.", m.GetType().FullName));
                     }
                 }
             }
