/*
 [The "BSD license"]
 Copyright (c) 2011 Terence Parr
 All rights reserved.

 Redistribution and use in source and binary forms, with or without
 modification, are permitted provided that the following conditions
 are met:

 1. Redistributions of source code must retain the above copyright
    notice, this list of conditions and the following disclaimer.
 2. Redistributions in binary form must reproduce the above copyright
    notice, this list of conditions and the following disclaimer in the
    documentation and/or other materials provided with the distribution.
 3. The name of the author may not be used to endorse or promote products
    derived from this software without specific prior written permission.

 THIS SOFTWARE IS PROVIDED BY THE AUTHOR ``AS IS'' AND ANY EXPRESS OR
 IMPLIED WARRANTIES, INCLUDING, BUT NOT LIMITED TO, THE IMPLIED WARRANTIES
 OF MERCHANTABILITY AND FITNESS FOR A PARTICULAR PURPOSE ARE DISCLAIMED.
 IN NO EVENT SHALL THE AUTHOR BE LIABLE FOR ANY DIRECT, INDIRECT,
 INCIDENTAL, SPECIAL, EXEMPLARY, OR CONSEQUENTIAL DAMAGES (INCLUDING, BUT
 NOT LIMITED TO, PROCUREMENT OF SUBSTITUTE GOODS OR SERVICES; LOSS OF USE,
 DATA, OR PROFITS; OR BUSINESS INTERRUPTION) HOWEVER CAUSED AND ON ANY
 THEORY OF LIABILITY, WHETHER IN CONTRACT, STRICT LIABILITY, OR TORT
 (INCLUDING NEGLIGENCE OR OTHERWISE) ARISING IN ANY WAY OUT OF THE USE OF
 THIS SOFTWARE, EVEN IF ADVISED OF THE POSSIBILITY OF SUCH DAMAGE.
 */

package org.antlr.v4.runtime.misc;

import org.antlr.v4.runtime.ANTLRInputStream;
import org.antlr.v4.runtime.CharStream;
import org.antlr.v4.runtime.CommonTokenStream;
import org.antlr.v4.runtime.DiagnosticErrorListener;
import org.antlr.v4.runtime.Lexer;
import org.antlr.v4.runtime.Parser;
import org.antlr.v4.runtime.ParserRuleContext;
import org.antlr.v4.runtime.Token;
import org.antlr.v4.runtime.TokenStream;

import java.io.FileInputStream;
import java.io.InputStream;
import java.io.InputStreamReader;
import java.io.Reader;
import java.lang.reflect.Constructor;
import java.lang.reflect.Method;

/** Run a lexer/parser combo, optionally printing tree string or generating
 *  postscript file. Optionally taking input file.
 *
 *  $ java org.antlr.v4.runtime.misc.TestRig GrammarName startRuleName
 *        [-print]
 *        [-tokens] [-gui] [-ps file.ps]
 *        [-trace]
 *        [-diagnostics]
 *        [input-filename]
 */
public class TestRig {
	public static void main(String[] args) throws Exception {
		String grammarName;
		String startRuleName;
		String inputFile = null;
		boolean printTree = false;
		boolean gui = false;
		String psFile = null;
		boolean showTokens = false;
		boolean trace = false;
		boolean diagnostics = false;
		String encoding = null;
		if ( args.length < 2 ) {
			System.err.println("java org.antlr.v4.runtime.misc.TestRig GrammarName startRuleName" +
							   " [-tokens] [-print] [-gui] [-ps file.ps] [-encoding encodingname]" +
							   " [-trace] [-diagnostics]"+
							   " [input-filename]");
			return;
		}
		int i=0;
		grammarName = args[i];
		i++;
		startRuleName = args[i];
		i++;
		while ( i<args.length ) {
			String arg = args[i];
			i++;
			if ( arg.charAt(0)!='-' ) { // input file name
				inputFile = arg;
				continue;
			}
			if ( arg.equals("-print") ) {
				printTree = true;
			}
			if ( arg.equals("-gui") ) {
				gui = true;
			}
			if ( arg.equals("-tokens") ) {
				showTokens = true;
			}
			else if ( arg.equals("-trace") ) {
				trace = true;
			}
			else if ( arg.equals("-diagnostics") ) {
				diagnostics = true;
			}
			else if ( arg.equals("-encoding") ) {
				if ( i>=args.length ) {
					System.err.println("missing encoding on -encoding");
					return;
				}
				encoding = args[i];
				i++;
			}
			else if ( arg.equals("-ps") ) {
				if ( i>=args.length ) {
					System.err.println("missing filename on -ps");
					return;
				}
				psFile = args[i];
				i++;
			}
		}
//		System.out.println("exec "+grammarName+"."+startRuleName);
		String lexerName = grammarName+"Lexer";
		String parserName = grammarName+"Parser";
		ClassLoader cl = Thread.currentThread().getContextClassLoader();
		Class<? extends Lexer> lexerClass = cl.loadClass(lexerName).asSubclass(Lexer.class);
		@SuppressWarnings("rawtypes") // safe
		Class<? extends Parser> parserClass = cl.loadClass(parserName).asSubclass(Parser.class);

		InputStream is = System.in;
		if ( inputFile!=null ) {
			is = new FileInputStream(inputFile);
		}
		Reader r;
		if ( encoding!=null ) {
			r = new InputStreamReader(is, encoding);
		}
		else {
			r = new InputStreamReader(is);
		}

		try {
			ANTLRInputStream input = new ANTLRInputStream(r);

			Constructor<? extends Lexer> lexerCtor = lexerClass.getConstructor(CharStream.class);
			Lexer lexer = lexerCtor.newInstance(input);
			CommonTokenStream tokens = new CommonTokenStream(lexer);

			if ( showTokens ) {
				tokens.fill();
				for (Object tok : tokens.getTokens()) {
					System.out.println(tok);
				}
			}

			@SuppressWarnings("rawtypes") // safe
			Constructor<? extends Parser> parserCtor = parserClass.getConstructor(TokenStream.class);
			Parser<?> parser = parserCtor.newInstance(tokens);

<<<<<<< HEAD
			parser.addErrorListener(new DiagnosticErrorListener<Token>());
=======
			if ( diagnostics ) parser.addErrorListener(new DiagnosticErrorListener());
>>>>>>> f166df7b

			if ( printTree || gui || psFile!=null ) {
				parser.setBuildParseTree(true);
			}

			parser.setTrace(trace);

			try {
				Method startRule = parserClass.getMethod(startRuleName, (Class[])null);
				ParserRuleContext<?> tree = (ParserRuleContext<?>)startRule.invoke(parser, (Object[])null);

				if ( printTree ) {
					System.out.println(tree.toStringTree(parser));
				}
				if ( gui ) {
					tree.inspect(parser);
				}
				if ( psFile!=null ) {
					tree.save(parser, psFile); // Generate postscript
				}
			}
			catch (NoSuchMethodException nsme) {
				System.err.println("No method for rule "+startRuleName+" or it has arguments");
			}
		}
		finally {
			if ( r!=null ) r.close();
			if ( is!=null ) is.close();
		}
	}
}<|MERGE_RESOLUTION|>--- conflicted
+++ resolved
@@ -157,11 +157,7 @@
 			Constructor<? extends Parser> parserCtor = parserClass.getConstructor(TokenStream.class);
 			Parser<?> parser = parserCtor.newInstance(tokens);
 
-<<<<<<< HEAD
-			parser.addErrorListener(new DiagnosticErrorListener<Token>());
-=======
-			if ( diagnostics ) parser.addErrorListener(new DiagnosticErrorListener());
->>>>>>> f166df7b
+			if ( diagnostics ) parser.addErrorListener(new DiagnosticErrorListener<Token>());
 
 			if ( printTree || gui || psFile!=null ) {
 				parser.setBuildParseTree(true);
