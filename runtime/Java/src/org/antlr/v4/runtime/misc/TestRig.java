/*
 [The "BSD license"]
 Copyright (c) 2011 Terence Parr
 All rights reserved.

 Redistribution and use in source and binary forms, with or without
 modification, are permitted provided that the following conditions
 are met:

 1. Redistributions of source code must retain the above copyright
    notice, this list of conditions and the following disclaimer.
 2. Redistributions in binary form must reproduce the above copyright
    notice, this list of conditions and the following disclaimer in the
    documentation and/or other materials provided with the distribution.
 3. The name of the author may not be used to endorse or promote products
    derived from this software without specific prior written permission.

 THIS SOFTWARE IS PROVIDED BY THE AUTHOR ``AS IS'' AND ANY EXPRESS OR
 IMPLIED WARRANTIES, INCLUDING, BUT NOT LIMITED TO, THE IMPLIED WARRANTIES
 OF MERCHANTABILITY AND FITNESS FOR A PARTICULAR PURPOSE ARE DISCLAIMED.
 IN NO EVENT SHALL THE AUTHOR BE LIABLE FOR ANY DIRECT, INDIRECT,
 INCIDENTAL, SPECIAL, EXEMPLARY, OR CONSEQUENTIAL DAMAGES (INCLUDING, BUT
 NOT LIMITED TO, PROCUREMENT OF SUBSTITUTE GOODS OR SERVICES; LOSS OF USE,
 DATA, OR PROFITS; OR BUSINESS INTERRUPTION) HOWEVER CAUSED AND ON ANY
 THEORY OF LIABILITY, WHETHER IN CONTRACT, STRICT LIABILITY, OR TORT
 (INCLUDING NEGLIGENCE OR OTHERWISE) ARISING IN ANY WAY OUT OF THE USE OF
 THIS SOFTWARE, EVEN IF ADVISED OF THE POSSIBILITY OF SUCH DAMAGE.
 */

package org.antlr.v4.runtime.misc;

import org.antlr.v4.runtime.*;

import java.io.FileInputStream;
import java.io.InputStream;
import java.io.InputStreamReader;
import java.io.Reader;
import java.lang.reflect.Constructor;
import java.lang.reflect.Method;

/** Run a lexer/parser combo, optionally printing tree string or generating
 *  postscript file. Optionally taking input file.
 *
 *  $ java org.antlr.v4.runtime.misc.TestRig GrammarName startRuleName
 *        [-print]
 *        [-tokens] [-gui] [-ps file.ps]
 *        [-trace]
 *        [input-filename]
 */
public class TestRig {
	public static void main(String[] args) throws Exception {
		String grammarName;
		String startRuleName;
		String inputFile = null;
		boolean printTree = false;
		boolean gui = false;
		String psFile = null;
		boolean showTokens = false;
		boolean trace = false;
		String encoding = null;
		if ( args.length < 2 ) {
			System.err.println("java org.antlr.v4.runtime.misc.TestRig GrammarName startRuleName" +
							   " [-tokens] [-print] [-gui] [-ps file.ps] [-encoding encodingname] [-trace]"+
							   " [input-filename]");
			return;
		}
		int i=0;
		grammarName = args[i];
		i++;
		startRuleName = args[i];
		i++;
		while ( i<args.length ) {
			String arg = args[i];
			i++;
			if ( arg.charAt(0)!='-' ) { // input file name
				inputFile = arg;
				continue;
			}
			if ( arg.equals("-print") ) {
				printTree = true;
			}
			if ( arg.equals("-gui") ) {
				gui = true;
			}
			if ( arg.equals("-tokens") ) {
				showTokens = true;
			}
			else if ( arg.equals("-trace") ) {
				trace = true;
			}
			else if ( arg.equals("-encoding") ) {
				if ( i>=args.length ) {
					System.err.println("missing encoding on -encoding");
					return;
				}
				encoding = args[i];
				i++;
			}
			else if ( arg.equals("-ps") ) {
				if ( i>=args.length ) {
					System.err.println("missing filename on -ps");
					return;
				}
				psFile = args[i];
				i++;
			}
		}
//		System.out.println("exec "+grammarName+"."+startRuleName);
		String lexerName = grammarName+"Lexer";
		String parserName = grammarName+"Parser";
		ClassLoader cl = Thread.currentThread().getContextClassLoader();
		Class<? extends Lexer> lexerClass = cl.loadClass(lexerName).asSubclass(Lexer.class);
		@SuppressWarnings("rawtypes") // safe
		Class<? extends Parser> parserClass = cl.loadClass(parserName).asSubclass(Parser.class);

		InputStream is = System.in;
		if ( inputFile!=null ) {
			is = new FileInputStream(inputFile);
		}
		Reader r;
		if ( encoding!=null ) {
			r = new InputStreamReader(is, encoding);
		}
		else {
			r = new InputStreamReader(is);
		}

		try {
			ANTLRInputStream input = new ANTLRInputStream(r);

			Constructor<? extends Lexer> lexerCtor = lexerClass.getConstructor(CharStream.class);
			Lexer lexer = lexerCtor.newInstance(input);
			CommonTokenStream tokens = new CommonTokenStream(lexer);

			if ( showTokens ) {
				tokens.fill();
				for (Object tok : tokens.getTokens()) {
					System.out.println(tok);
				}
			}

			@SuppressWarnings("rawtypes") // safe
			Constructor<? extends Parser> parserCtor = parserClass.getConstructor(TokenStream.class);
			Parser<?> parser = parserCtor.newInstance(tokens);

<<<<<<< HEAD
			parser.setErrorHandler(new DiagnosticErrorStrategy<Token>());
=======
			parser.addErrorListener(new DiagnosticErrorListener());
>>>>>>> ec5a7b8f

			if ( printTree || gui || psFile!=null ) {
				parser.setBuildParseTree(true);
			}

			parser.setTrace(trace);

			try {
				Method startRule = parserClass.getMethod(startRuleName, (Class[])null);
				ParserRuleContext<?> tree = (ParserRuleContext<?>)startRule.invoke(parser, (Object[])null);

				if ( printTree ) {
					System.out.println(tree.toStringTree(parser));
				}
				if ( gui ) {
					tree.inspect(parser);
				}
				if ( psFile!=null ) {
					tree.save(parser, psFile); // Generate postscript
				}
			}
			catch (NoSuchMethodException nsme) {
				System.err.println("No method for rule "+startRuleName+" or it has arguments");
			}
		}
		finally {
			if ( r!=null ) r.close();
			if ( is!=null ) is.close();
		}
	}
}<|MERGE_RESOLUTION|>--- conflicted
+++ resolved
@@ -143,11 +143,7 @@
 			Constructor<? extends Parser> parserCtor = parserClass.getConstructor(TokenStream.class);
 			Parser<?> parser = parserCtor.newInstance(tokens);
 
-<<<<<<< HEAD
-			parser.setErrorHandler(new DiagnosticErrorStrategy<Token>());
-=======
-			parser.addErrorListener(new DiagnosticErrorListener());
->>>>>>> ec5a7b8f
+			parser.addErrorListener(new DiagnosticErrorListener<Token>());
 
 			if ( printTree || gui || psFile!=null ) {
 				parser.setBuildParseTree(true);
