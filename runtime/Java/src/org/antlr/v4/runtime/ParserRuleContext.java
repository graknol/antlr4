/*
 [The "BSD license"]
  Copyright (c) 2011 Terence Parr
  All rights reserved.

  Redistribution and use in source and binary forms, with or without
  modification, are permitted provided that the following conditions
  are met:

  1. Redistributions of source code must retain the above copyright
     notice, this list of conditions and the following disclaimer.
  2. Redistributions in binary form must reproduce the above copyright
     notice, this list of conditions and the following disclaimer in the
     documentation and/or other materials provided with the distribution.
  3. The name of the author may not be used to endorse or promote products
     derived from this software without specific prior written permission.

  THIS SOFTWARE IS PROVIDED BY THE AUTHOR ``AS IS'' AND ANY EXPRESS OR
  IMPLIED WARRANTIES, INCLUDING, BUT NOT LIMITED TO, THE IMPLIED WARRANTIES
  OF MERCHANTABILITY AND FITNESS FOR A PARTICULAR PURPOSE ARE DISCLAIMED.
  IN NO EVENT SHALL THE AUTHOR BE LIABLE FOR ANY DIRECT, INDIRECT,
  INCIDENTAL, SPECIAL, EXEMPLARY, OR CONSEQUENTIAL DAMAGES (INCLUDING, BUT
  NOT LIMITED TO, PROCUREMENT OF SUBSTITUTE GOODS OR SERVICES; LOSS OF USE,
  DATA, OR PROFITS; OR BUSINESS INTERRUPTION) HOWEVER CAUSED AND ON ANY
  THEORY OF LIABILITY, WHETHER IN CONTRACT, STRICT LIABILITY, OR TORT
  (INCLUDING NEGLIGENCE OR OTHERWISE) ARISING IN ANY WAY OUT OF THE USE OF
  THIS SOFTWARE, EVEN IF ADVISED OF THE POSSIBILITY OF SUCH DAMAGE.
 */
package org.antlr.v4.runtime;

import org.antlr.v4.runtime.misc.Interval;
import org.antlr.v4.runtime.misc.Nullable;
import org.antlr.v4.runtime.tree.ErrorNode;
import org.antlr.v4.runtime.tree.ErrorNodeImpl;
import org.antlr.v4.runtime.tree.ParseTree;
import org.antlr.v4.runtime.tree.ParseTreeListener;
import org.antlr.v4.runtime.tree.TerminalNode;
import org.antlr.v4.runtime.tree.TerminalNodeImpl;

import java.util.ArrayList;
import java.util.Collections;
import java.util.List;

/** A rule invocation record for parsing.
 *
 *  Contains all of the information about the current rule not stored in the
 *  RuleContext. It handles parse tree children list, Any ATN state
 *  tracing, and the default values available for rule indications:
 *  start, stop, rule index, current alt number, current
 *  ATN state.
 *
 *  Subclasses made for each rule and grammar track the parameters,
 *  return values, locals, and labels specific to that rule. These
 *  are the objects that are returned from rules.
 *
 *  Note text is not an actual field of a rule return value; it is computed
 *  from start and stop using the input stream's toString() method.  I
 *  could add a ctor to this so that we can pass in and store the input
 *  stream, but I'm not sure we want to do that.  It would seem to be undefined
 *  to get the .text property anyway if the rule matches tokens from multiple
 *  input streams.
 *
 *  I do not use getters for fields of objects that are used simply to
 *  group values such as this aggregate.  The getters/setters are there to
 *  satisfy the superclass interface.
 */
<<<<<<< HEAD
public class ParserRuleContext<Symbol extends Token> extends RuleContext<Symbol> {
	private static final ParserRuleContext<?> EMPTY = new ParserRuleContext<Token>();

=======
public class ParserRuleContext<Symbol extends Token> extends RuleContext {
>>>>>>> e63e9774
	/** If we are debugging or building a parse tree for a visitor,
	 *  we need to track all of the tokens and rule invocations associated
	 *  with this rule's context. This is empty for parsing w/o tree constr.
	 *  operation because we don't the need to track the details about
	 *  how we parse this rule.
	 */
	public List<ParseTree<Symbol>> children;

	/** For debugging/tracing purposes, we want to track all of the nodes in
	 *  the ATN traversed by the parser for a particular rule.
	 *  This list indicates the sequence of ATN nodes used to match
	 *  the elements of the children list. This list does not include
	 *  ATN nodes and other rules used to match rule invocations. It
	 *  traces the rule invocation node itself but nothing inside that
	 *  other rule's ATN submachine.
	 *
	 *  There is NOT a one-to-one correspondence between the children and
	 *  states list. There are typically many nodes in the ATN traversed
	 *  for each element in the children list. For example, for a rule
	 *  invocation there is the invoking state and the following state.
	 *
	 *  The parser setState() method updates field s and adds it to this list
	 *  if we are debugging/tracing.
     *
     *  This does not trace states visited during prediction.
	 */
//	public List<Integer> states;

	public Symbol start, stop;

	/** Set during parsing to identify which alt of rule parser is in. */
	public int altNum;

	/**
	 * The exception which forced this rule to return. If the rule successfully
	 * completed, this is {@code null}.
	 */
	public RecognitionException exception;

	public ParserRuleContext() { }

	public static <T extends Token> ParserRuleContext<T> emptyContext() {
		@SuppressWarnings("unchecked") // safe
		ParserRuleContext<T> context = (ParserRuleContext<T>)EMPTY;
		return context;
	}

	/** COPY a ctx (I'm deliberately not using copy constructor) */
	public void copyFrom(ParserRuleContext<Symbol> ctx) {
		// from RuleContext
		this.parent = ctx.parent;
		this.invokingState = ctx.invokingState;

		this.start = ctx.start;
		this.stop = ctx.stop;
	}

	public ParserRuleContext(@Nullable ParserRuleContext<Symbol> parent, int invokingStateNumber) {
		super(parent, invokingStateNumber);
	}

	// Double dispatch methods for listeners

<<<<<<< HEAD
	// parse tree listener
	public void enterRule(ParseTreeListener<? super Symbol> listener) { }
	public void exitRule(ParseTreeListener<? super Symbol> listener) { }
=======
	public void enterRule(ParseTreeListener<Symbol> listener) { }
	public void exitRule(ParseTreeListener<Symbol> listener) { }
>>>>>>> e63e9774

	/** Does not set parent link; other add methods do that */
	public void addChild(TerminalNode<Symbol> t) {
		if ( children==null ) children = new ArrayList<ParseTree<Symbol>>();
		children.add(t);
	}

	public void addChild(RuleContext<Symbol> ruleInvocation) {
		if ( children==null ) children = new ArrayList<ParseTree<Symbol>>();
		children.add(ruleInvocation);
	}

	/** Used by enterOuterAlt to toss out a RuleContext previously added as
	 *  we entered a rule. If we have # label, we will need to remove
	 *  generic ruleContext object.
 	 */
	public void removeLastChild() {
		if ( children!=null ) {
			children.remove(children.size()-1);
		}
	}

//	public void trace(int s) {
//		if ( states==null ) states = new ArrayList<Integer>();
//		states.add(s);
//	}

	public TerminalNode<Symbol> addChild(Symbol matchedToken) {
		TerminalNodeImpl<Symbol> t = new TerminalNodeImpl<Symbol>(matchedToken);
		addChild(t);
		t.parent = this;
		return t;
	}

	public ErrorNode<Symbol> addErrorNode(Symbol badToken) {
		ErrorNodeImpl<Symbol> t = new ErrorNodeImpl<Symbol>(badToken);
		addChild(t);
		t.parent = this;
		return t;
	}

	@Override
	/** Override to make type more specific */
	public ParserRuleContext<Symbol> getParent() {
		return (ParserRuleContext<Symbol>)super.getParent();
	}

	@Override
	public ParseTree<Symbol> getChild(int i) {
		return children!=null && i>=0 && i<children.size() ? children.get(i) : null;
	}

	public <T extends ParseTree<Symbol>> T getChild(Class<? extends T> ctxType, int i) {
		if ( children==null || i < 0 || i >= children.size() ) {
			return null;
		}

		int j = -1; // what element have we found with ctxType?
		for (ParseTree<Symbol> o : children) {
			if ( ctxType.isInstance(o) ) {
				j++;
				if ( j == i ) {
					return ctxType.cast(o);
				}
			}
		}
		return null;
	}

	public TerminalNode<Symbol> getToken(int ttype, int i) {
		if ( children==null || i < 0 || i >= children.size() ) {
			return null;
		}

		int j = -1; // what token with ttype have we found?
		for (ParseTree<Symbol> o : children) {
			if ( o instanceof TerminalNode<?> ) {
				TerminalNode<Symbol> tnode = (TerminalNode<Symbol>)o;
				Symbol symbol = tnode.getSymbol();
				if ( symbol.getType()==ttype ) {
					j++;
					if ( j == i ) {
						return tnode;
					}
				}
			}
		}

		return null;
	}

	public List<? extends TerminalNode<Symbol>> getTokens(int ttype) {
		if ( children==null ) {
			return Collections.emptyList();
		}

		List<TerminalNode<Symbol>> tokens = null;
		for (ParseTree<Symbol> o : children) {
			if ( o instanceof TerminalNode<?> ) {
				TerminalNode<Symbol> tnode = (TerminalNode<Symbol>)o;
				Token symbol = tnode.getSymbol();
				if ( symbol.getType()==ttype ) {
					if ( tokens==null ) {
						tokens = new ArrayList<TerminalNode<Symbol>>();
					}
					tokens.add(tnode);
				}
			}
		}

		if ( tokens==null ) {
			return Collections.emptyList();
		}

		return tokens;
	}

	public <T extends ParserRuleContext<Symbol>> T getRuleContext(Class<? extends T> ctxType, int i) {
		return getChild(ctxType, i);
	}

	public <T extends ParserRuleContext<?>> List<? extends T> getRuleContexts(Class<? extends T> ctxType) {
		if ( children==null ) {
			return Collections.emptyList();
		}

		List<T> contexts = null;
		for (ParseTree<Symbol> o : children) {
			if ( ctxType.isInstance(o) ) {
				if ( contexts==null ) {
					contexts = new ArrayList<T>();
				}

				contexts.add(ctxType.cast(o));
			}
		}

		if ( contexts==null ) {
			return Collections.emptyList();
		}

		return contexts;
	}

	@Override
	public int getChildCount() { return children!=null ? children.size() : 0; }

	@Override
	public Interval getSourceInterval() {
		if ( start==null || stop==null ) return Interval.INVALID;
		return Interval.of(start.getTokenIndex(), stop.getTokenIndex());
	}

	public Symbol getStart() { return start; }
	public Symbol getStop() { return stop; }

    /** Used for rule context info debugging during parse-time, not so much for ATN debugging */
    public String toInfoString(Parser<?> recognizer) {
        List<String> rules = recognizer.getRuleInvocationStack(this);
        Collections.reverse(rules);
        return "ParserRuleContext"+rules+"{" +
                "altNum=" + altNum +
                ", start=" + start +
                ", stop=" + stop +
                '}';
    }
}<|MERGE_RESOLUTION|>--- conflicted
+++ resolved
@@ -64,13 +64,9 @@
  *  group values such as this aggregate.  The getters/setters are there to
  *  satisfy the superclass interface.
  */
-<<<<<<< HEAD
 public class ParserRuleContext<Symbol extends Token> extends RuleContext<Symbol> {
 	private static final ParserRuleContext<?> EMPTY = new ParserRuleContext<Token>();
 
-=======
-public class ParserRuleContext<Symbol extends Token> extends RuleContext {
->>>>>>> e63e9774
 	/** If we are debugging or building a parse tree for a visitor,
 	 *  we need to track all of the tokens and rule invocations associated
 	 *  with this rule's context. This is empty for parsing w/o tree constr.
@@ -134,14 +130,8 @@
 
 	// Double dispatch methods for listeners
 
-<<<<<<< HEAD
-	// parse tree listener
 	public void enterRule(ParseTreeListener<? super Symbol> listener) { }
 	public void exitRule(ParseTreeListener<? super Symbol> listener) { }
-=======
-	public void enterRule(ParseTreeListener<Symbol> listener) { }
-	public void exitRule(ParseTreeListener<Symbol> listener) { }
->>>>>>> e63e9774
 
 	/** Does not set parent link; other add methods do that */
 	public void addChild(TerminalNode<Symbol> t) {
