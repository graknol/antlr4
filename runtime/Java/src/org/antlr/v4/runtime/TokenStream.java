--- conflicted
+++ resolved
@@ -74,9 +74,5 @@
 	 *  to the other toString(int,int).  This is also parallel with
 	 *  the TreeNodeStream.toString(Object,Object).
 	 */
-<<<<<<< HEAD
-	public String toString(Symbol start, Symbol stop);
-=======
 	public String toString(Object start, Object stop);
->>>>>>> 533c0efe
 }