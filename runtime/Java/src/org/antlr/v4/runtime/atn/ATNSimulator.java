/*
 * [The "BSD license"]
 *  Copyright (c) 2012 Terence Parr
 *  Copyright (c) 2012 Sam Harwell
 *  All rights reserved.
 *
 *  Redistribution and use in source and binary forms, with or without
 *  modification, are permitted provided that the following conditions
 *  are met:
 *
 *  1. Redistributions of source code must retain the above copyright
 *     notice, this list of conditions and the following disclaimer.
 *  2. Redistributions in binary form must reproduce the above copyright
 *     notice, this list of conditions and the following disclaimer in the
 *     documentation and/or other materials provided with the distribution.
 *  3. The name of the author may not be used to endorse or promote products
 *     derived from this software without specific prior written permission.
 *
 *  THIS SOFTWARE IS PROVIDED BY THE AUTHOR ``AS IS'' AND ANY EXPRESS OR
 *  IMPLIED WARRANTIES, INCLUDING, BUT NOT LIMITED TO, THE IMPLIED WARRANTIES
 *  OF MERCHANTABILITY AND FITNESS FOR A PARTICULAR PURPOSE ARE DISCLAIMED.
 *  IN NO EVENT SHALL THE AUTHOR BE LIABLE FOR ANY DIRECT, INDIRECT,
 *  INCIDENTAL, SPECIAL, EXEMPLARY, OR CONSEQUENTIAL DAMAGES (INCLUDING, BUT
 *  NOT LIMITED TO, PROCUREMENT OF SUBSTITUTE GOODS OR SERVICES; LOSS OF USE,
 *  DATA, OR PROFITS; OR BUSINESS INTERRUPTION) HOWEVER CAUSED AND ON ANY
 *  THEORY OF LIABILITY, WHETHER IN CONTRACT, STRICT LIABILITY, OR TORT
 *  (INCLUDING NEGLIGENCE OR OTHERWISE) ARISING IN ANY WAY OUT OF THE USE OF
 *  THIS SOFTWARE, EVEN IF ADVISED OF THE POSSIBILITY OF SUCH DAMAGE.
 */

package org.antlr.v4.runtime.atn;

import org.antlr.v4.runtime.Token;
import org.antlr.v4.runtime.dfa.DFA;
import org.antlr.v4.runtime.dfa.DFAState;
import org.antlr.v4.runtime.misc.Interval;
import org.antlr.v4.runtime.misc.IntervalSet;
import org.antlr.v4.runtime.misc.NotNull;
import org.antlr.v4.runtime.misc.Tuple;
import org.antlr.v4.runtime.misc.Tuple2;

import java.io.InvalidClassException;
import java.util.ArrayDeque;
import java.util.ArrayList;
import java.util.BitSet;
import java.util.Deque;
import java.util.List;

public abstract class ATNSimulator {
	public static final int SERIALIZED_VERSION;
	static {
		SERIALIZED_VERSION = 3;
	}

	public static final char RULE_VARIANT_DELIMITER = '$';
	public static final String RULE_LF_VARIANT_MARKER =  "$lf$";
	public static final String RULE_NOLF_VARIANT_MARKER = "$nolf$";

	/** Must distinguish between missing edge and edge we know leads nowhere */
	@NotNull
	public static final DFAState ERROR;
	@NotNull
	public final ATN atn;

<<<<<<< HEAD
=======
	/** The context cache maps all PredictionContext objects that are equals()
	 *  to a single cached copy. This cache is shared across all contexts
	 *  in all ATNConfigs in all DFA states.  We rebuild each ATNConfigSet
	 *  to use only cached nodes/graphs in addDFAState(). We don't want to
	 *  fill this during closure() since there are lots of contexts that
	 *  pop up but are not used ever again. It also greatly slows down closure().
	 *  <p/>
	 *  This cache makes a huge difference in memory and a little bit in speed.
	 *  For the Java grammar on java.*, it dropped the memory requirements
	 *  at the end from 25M to 16M. We don't store any of the full context
	 *  graphs in the DFA because they are limited to local context only,
	 *  but apparently there's a lot of repetition there as well. We optimize
	 *  the config contexts before storing the config set in the DFA states
	 *  by literally rebuilding them with cached subgraphs only.
	 *  <p/>
	 *  I tried a cache for use during closure operations, that was
	 *  whacked after each adaptivePredict(). It cost a little bit
	 *  more time I think and doesn't save on the overall footprint
	 *  so it's not worth the complexity.
 	 */
	protected final PredictionContextCache sharedContextCache;

>>>>>>> 9b5417c5
	static {
		ERROR = new DFAState(new ATNConfigSet(), 0, 0);
		ERROR.stateNumber = Integer.MAX_VALUE;
	}

	public ATNSimulator(@NotNull ATN atn) {
		this.atn = atn;
	}

	public abstract void reset();

	public static ATN deserialize(@NotNull char[] data) {
		return deserialize(data, true);
	}

	public static ATN deserialize(@NotNull char[] data, boolean optimize) {
		ATN atn = new ATN();
		List<IntervalSet> sets = new ArrayList<IntervalSet>();
		int p = 0;
		int version = toInt(data[p++]);
		if (version != SERIALIZED_VERSION) {
			String reason = String.format("Could not deserialize ATN with version %d (expected %d).", version, SERIALIZED_VERSION);
			throw new UnsupportedOperationException(new InvalidClassException(ATN.class.getName(), reason));
		}

		atn.grammarType = toInt(data[p++]);
		atn.maxTokenType = toInt(data[p++]);

		//
		// STATES
		//
		List<Tuple2<LoopEndState, Integer>> loopBackStateNumbers = new ArrayList<Tuple2<LoopEndState, Integer>>();
		List<Tuple2<BlockStartState, Integer>> endStateNumbers = new ArrayList<Tuple2<BlockStartState, Integer>>();
		int nstates = toInt(data[p++]);
		for (int i=1; i<=nstates; i++) {
			int stype = toInt(data[p++]);
			// ignore bad type of states
			if ( stype==ATNState.INVALID_TYPE ) {
				atn.addState(null);
				continue;
			}

			int ruleIndex = toInt(data[p++]);
			ATNState s = stateFactory(stype, ruleIndex);
			if ( stype == ATNState.LOOP_END ) { // special case
				int loopBackStateNumber = toInt(data[p++]);
				loopBackStateNumbers.add(Tuple.create((LoopEndState)s, loopBackStateNumber));
			}
			else if (s instanceof BlockStartState) {
				int endStateNumber = toInt(data[p++]);
				endStateNumbers.add(Tuple.create((BlockStartState)s, endStateNumber));
			}
			atn.addState(s);
		}

		// delay the assignment of loop back and end states until we know all the state instances have been initialized
		for (Tuple2<LoopEndState, Integer> pair : loopBackStateNumbers) {
			pair.getItem1().loopBackState = atn.states.get(pair.getItem2());
		}

		for (Tuple2<BlockStartState, Integer> pair : endStateNumbers) {
			pair.getItem1().endState = (BlockEndState)atn.states.get(pair.getItem2());
		}

		int numNonGreedyStates = toInt(data[p++]);
		for (int i = 0; i < numNonGreedyStates; i++) {
			int stateNumber = toInt(data[p++]);
			((DecisionState)atn.states.get(stateNumber)).nonGreedy = true;
		}

		int numPrecedenceStates = toInt(data[p++]);
		for (int i = 0; i < numPrecedenceStates; i++) {
			int stateNumber = toInt(data[p++]);
			((RuleStartState)atn.states.get(stateNumber)).isPrecedenceRule = true;
		}

		//
		// RULES
		//
		int nrules = toInt(data[p++]);
		if ( atn.grammarType == ATN.LEXER ) {
			atn.ruleToTokenType = new int[nrules];
			atn.ruleToActionIndex = new int[nrules];
		}
		atn.ruleToStartState = new RuleStartState[nrules];
		for (int i=0; i<nrules; i++) {
			int s = toInt(data[p++]);
			RuleStartState startState = (RuleStartState)atn.states.get(s);
			startState.leftFactored = toInt(data[p++]) != 0;
			atn.ruleToStartState[i] = startState;
			if ( atn.grammarType == ATN.LEXER ) {
				int tokenType = toInt(data[p++]);
				atn.ruleToTokenType[i] = tokenType;
				int actionIndex = toInt(data[p++]);
				atn.ruleToActionIndex[i] = actionIndex;
			}
		}

		atn.ruleToStopState = new RuleStopState[nrules];
		for (ATNState state : atn.states) {
			if (!(state instanceof RuleStopState)) {
				continue;
			}

			RuleStopState stopState = (RuleStopState)state;
			atn.ruleToStopState[state.ruleIndex] = stopState;
			atn.ruleToStartState[state.ruleIndex].stopState = stopState;
		}

		//
		// MODES
		//
		int nmodes = toInt(data[p++]);
		for (int i=0; i<nmodes; i++) {
			int s = toInt(data[p++]);
			atn.modeToStartState.add((TokensStartState)atn.states.get(s));
		}

		atn.modeToDFA = new DFA[nmodes];
		for (int i = 0; i < nmodes; i++) {
			atn.modeToDFA[i] = new DFA(atn.modeToStartState.get(i));
		}

		//
		// SETS
		//
		int nsets = toInt(data[p++]);
		for (int i=1; i<=nsets; i++) {
			int nintervals = toInt(data[p]);
			p++;
			IntervalSet set = new IntervalSet();
			sets.add(set);
			for (int j=1; j<=nintervals; j++) {
				set.add(toInt(data[p]), toInt(data[p + 1]));
				p += 2;
			}
		}

		//
		// EDGES
		//
		int nedges = toInt(data[p++]);
		for (int i=1; i<=nedges; i++) {
			int src = toInt(data[p]);
			int trg = toInt(data[p+1]);
			int ttype = toInt(data[p+2]);
			int arg1 = toInt(data[p+3]);
			int arg2 = toInt(data[p+4]);
			int arg3 = toInt(data[p+5]);
			Transition trans = edgeFactory(atn, ttype, src, trg, arg1, arg2, arg3, sets);
//			System.out.println("EDGE "+trans.getClass().getSimpleName()+" "+
//							   src+"->"+trg+
//					   " "+Transition.serializationNames[ttype]+
//					   " "+arg1+","+arg2+","+arg3);
			ATNState srcState = atn.states.get(src);
			srcState.addTransition(trans);
			p += 6;
		}

		// edges for rule stop states can be derived, so they aren't serialized
		for (ATNState state : atn.states) {
			boolean returningToLeftFactored = state.ruleIndex >= 0 && atn.ruleToStartState[state.ruleIndex].leftFactored;
			for (int i = 0; i < state.getNumberOfTransitions(); i++) {
				Transition t = state.transition(i);
				if (!(t instanceof RuleTransition)) {
					continue;
				}

				RuleTransition ruleTransition = (RuleTransition)t;
				boolean returningFromLeftFactored = atn.ruleToStartState[ruleTransition.target.ruleIndex].leftFactored;
				if (!returningFromLeftFactored && returningToLeftFactored) {
					continue;
				}

				atn.ruleToStopState[ruleTransition.target.ruleIndex].addTransition(new EpsilonTransition(ruleTransition.followState));
			}
		}

		for (ATNState state : atn.states) {
			if (state instanceof BlockStartState) {
				// we need to know the end state to set its start state
				if (((BlockStartState)state).endState == null) {
					throw new IllegalStateException();
				}

				// block end states can only be associated to a single block start state
				if (((BlockStartState)state).endState.startState != null) {
					throw new IllegalStateException();
				}

				((BlockStartState)state).endState.startState = (BlockStartState)state;
			}

			if (state instanceof PlusLoopbackState) {
				PlusLoopbackState loopbackState = (PlusLoopbackState)state;
				for (int i = 0; i < loopbackState.getNumberOfTransitions(); i++) {
					ATNState target = loopbackState.transition(i).target;
					if (target instanceof PlusBlockStartState) {
						((PlusBlockStartState)target).loopBackState = loopbackState;
					}
				}
			}
			else if (state instanceof StarLoopbackState) {
				StarLoopbackState loopbackState = (StarLoopbackState)state;
				for (int i = 0; i < loopbackState.getNumberOfTransitions(); i++) {
					ATNState target = loopbackState.transition(i).target;
					if (target instanceof StarLoopEntryState) {
						((StarLoopEntryState)target).loopBackState = loopbackState;
					}
				}
			}
		}

		//
		// DECISIONS
		//
		int ndecisions = toInt(data[p++]);
		for (int i=1; i<=ndecisions; i++) {
			int s = toInt(data[p++]);
			DecisionState decState = (DecisionState)atn.states.get(s);
			atn.decisionToState.add(decState);
			decState.decision = i-1;
		}

		atn.decisionToDFA = new DFA[ndecisions];
		for (int i = 0; i < ndecisions; i++) {
			atn.decisionToDFA[i] = new DFA(atn.decisionToState.get(i), i);
		}

		if (optimize) {
			while (true) {
				int optimizationCount = 0;
				optimizationCount += inlineSetRules(atn);
				optimizationCount += combineChainedEpsilons(atn);
				boolean preserveOrder = atn.grammarType == ATN.LEXER;
				optimizationCount += optimizeSets(atn, preserveOrder);
				if (optimizationCount == 0) {
					break;
				}
			}
		}

		identifyTailCalls(atn);

		verifyATN(atn);
		return atn;
	}

	private static void verifyATN(ATN atn) {
		// verify assumptions
		for (ATNState state : atn.states) {
			if (state == null) {
				continue;
			}

			checkCondition(state.onlyHasEpsilonTransitions() || state.getNumberOfTransitions() <= 1);

			if (state instanceof PlusBlockStartState) {
				checkCondition(((PlusBlockStartState)state).loopBackState != null);
			}

			if (state instanceof StarLoopEntryState) {
				StarLoopEntryState starLoopEntryState = (StarLoopEntryState)state;
				checkCondition(starLoopEntryState.loopBackState != null);
				checkCondition(starLoopEntryState.getNumberOfTransitions() == 2);

				if (starLoopEntryState.transition(0).target instanceof StarBlockStartState) {
					checkCondition(starLoopEntryState.transition(1).target instanceof LoopEndState);
					checkCondition(!starLoopEntryState.nonGreedy);
				}
				else if (starLoopEntryState.transition(0).target instanceof LoopEndState) {
					checkCondition(starLoopEntryState.transition(1).target instanceof StarBlockStartState);
					checkCondition(starLoopEntryState.nonGreedy);
				}
				else {
					throw new IllegalStateException();
				}
			}

			if (state instanceof StarLoopbackState) {
				checkCondition(state.getNumberOfTransitions() == 1);
				checkCondition(state.transition(0).target instanceof StarLoopEntryState);
			}

			if (state instanceof LoopEndState) {
				checkCondition(((LoopEndState)state).loopBackState != null);
			}

			if (state instanceof RuleStartState) {
				checkCondition(((RuleStartState)state).stopState != null);
			}

			if (state instanceof BlockStartState) {
				checkCondition(((BlockStartState)state).endState != null);
			}

			if (state instanceof BlockEndState) {
				checkCondition(((BlockEndState)state).startState != null);
			}

			if (state instanceof DecisionState) {
				DecisionState decisionState = (DecisionState)state;
				checkCondition(decisionState.getNumberOfTransitions() <= 1 || decisionState.decision >= 0);
			}
			else {
				checkCondition(state.getNumberOfTransitions() <= 1 || state instanceof RuleStopState);
			}
		}
	}

	public static void checkCondition(boolean condition) {
		checkCondition(condition, null);
	}

	public static void checkCondition(boolean condition, String message) {
		if (!condition) {
			throw new IllegalStateException(message);
		}
	}

	private static int inlineSetRules(ATN atn) {
		int inlinedCalls = 0;

		Transition[] ruleToInlineTransition = new Transition[atn.ruleToStartState.length];
		for (int i = 0; i < atn.ruleToStartState.length; i++) {
			RuleStartState startState = atn.ruleToStartState[i];
			ATNState middleState = startState;
			while (middleState.onlyHasEpsilonTransitions()
				&& middleState.getNumberOfOptimizedTransitions() == 1
				&& middleState.getOptimizedTransition(0).getSerializationType() == Transition.EPSILON)
			{
				middleState = middleState.getOptimizedTransition(0).target;
			}

			if (middleState.getNumberOfOptimizedTransitions() != 1) {
				continue;
			}

			Transition matchTransition = middleState.getOptimizedTransition(0);
			ATNState matchTarget = matchTransition.target;
			if (matchTransition.isEpsilon()
				|| !matchTarget.onlyHasEpsilonTransitions()
				|| matchTarget.getNumberOfOptimizedTransitions() != 1
				|| !(matchTarget.getOptimizedTransition(0).target instanceof RuleStopState))
			{
				continue;
			}

			switch (matchTransition.getSerializationType()) {
			case Transition.ATOM:
			case Transition.RANGE:
			case Transition.SET:
				ruleToInlineTransition[i] = matchTransition;
				break;

			case Transition.NOT_SET:
			case Transition.WILDCARD:
				// not implemented yet
				continue;

			default:
				continue;
			}
		}

		for (int stateNumber = 0; stateNumber < atn.states.size(); stateNumber++) {
			ATNState state = atn.states.get(stateNumber);
			if (state.ruleIndex < 0) {
				continue;
			}

			List<Transition> optimizedTransitions = null;
			for (int i = 0; i < state.getNumberOfOptimizedTransitions(); i++) {
				Transition transition = state.getOptimizedTransition(i);
				if (!(transition instanceof RuleTransition)) {
					if (optimizedTransitions != null) {
						optimizedTransitions.add(transition);
					}

					continue;
				}

				RuleTransition ruleTransition = (RuleTransition)transition;
				Transition effective = ruleToInlineTransition[ruleTransition.target.ruleIndex];
				if (effective == null) {
					if (optimizedTransitions != null) {
						optimizedTransitions.add(transition);
					}

					continue;
				}

				if (optimizedTransitions == null) {
					optimizedTransitions = new ArrayList<Transition>();
					for (int j = 0; j < i; j++) {
						optimizedTransitions.add(state.getOptimizedTransition(i));
					}
				}

				inlinedCalls++;
				ATNState target = ruleTransition.followState;
				ATNState intermediateState = new BasicState();
				intermediateState.setRuleIndex(target.ruleIndex);
				atn.addState(intermediateState);
				optimizedTransitions.add(new EpsilonTransition(intermediateState));

				switch (effective.getSerializationType()) {
				case Transition.ATOM:
					intermediateState.addTransition(new AtomTransition(target, ((AtomTransition)effective).label));
					break;

				case Transition.RANGE:
					intermediateState.addTransition(new RangeTransition(target, ((RangeTransition)effective).from, ((RangeTransition)effective).to));
					break;

				case Transition.SET:
					intermediateState.addTransition(new SetTransition(target, effective.label()));
					break;

				default:
					throw new UnsupportedOperationException();
				}
			}

			if (optimizedTransitions != null) {
				if (state.isOptimized()) {
					while (state.getNumberOfOptimizedTransitions() > 0) {
						state.removeOptimizedTransition(state.getNumberOfOptimizedTransitions() - 1);
					}
				}

				for (Transition transition : optimizedTransitions) {
					state.addOptimizedTransition(transition);
				}
			}
		}

		if (ParserATNSimulator.debug) {
			System.out.println("ATN runtime optimizer removed " + inlinedCalls + " rule invocations by inlining sets.");
		}

		return inlinedCalls;
	}

	private static int combineChainedEpsilons(ATN atn) {
		int removedEdges = 0;

		nextState:
		for (ATNState state : atn.states) {
			if (!state.onlyHasEpsilonTransitions() || state instanceof RuleStopState) {
				continue;
			}

			List<Transition> optimizedTransitions = null;
			nextTransition:
			for (int i = 0; i < state.getNumberOfOptimizedTransitions(); i++) {
				Transition transition = state.getOptimizedTransition(i);
				ATNState intermediate = transition.target;
				if (transition.getSerializationType() != Transition.EPSILON
					|| intermediate.getStateType() != ATNState.BASIC
					|| !intermediate.onlyHasEpsilonTransitions())
				{
					if (optimizedTransitions != null) {
						optimizedTransitions.add(transition);
					}

					continue nextTransition;
				}

				for (int j = 0; j < intermediate.getNumberOfOptimizedTransitions(); j++) {
					if (intermediate.getOptimizedTransition(j).getSerializationType() != Transition.EPSILON) {
						if (optimizedTransitions != null) {
							optimizedTransitions.add(transition);
						}

						continue nextTransition;
					}
				}

				removedEdges++;
				if (optimizedTransitions == null) {
					optimizedTransitions = new ArrayList<Transition>();
					for (int j = 0; j < i; j++) {
						optimizedTransitions.add(state.getOptimizedTransition(j));
					}
				}

				for (int j = 0; j < intermediate.getNumberOfOptimizedTransitions(); j++) {
					ATNState target = intermediate.getOptimizedTransition(j).target;
					optimizedTransitions.add(new EpsilonTransition(target));
				}
			}

			if (optimizedTransitions != null) {
				if (state.isOptimized()) {
					while (state.getNumberOfOptimizedTransitions() > 0) {
						state.removeOptimizedTransition(state.getNumberOfOptimizedTransitions() - 1);
					}
				}

				for (Transition transition : optimizedTransitions) {
					state.addOptimizedTransition(transition);
				}
			}
		}

		if (ParserATNSimulator.debug) {
			System.out.println("ATN runtime optimizer removed " + removedEdges + " transitions by combining chained epsilon transitions.");
		}

		return removedEdges;
	}

	private static int optimizeSets(ATN atn, boolean preserveOrder) {
		if (preserveOrder) {
			// this optimization currently doesn't preserve edge order.
			return 0;
		}

		int removedPaths = 0;
		List<DecisionState> decisions = atn.decisionToState;
		for (DecisionState decision : decisions) {
			IntervalSet setTransitions = new IntervalSet();
			for (int i = 0; i < decision.getNumberOfOptimizedTransitions(); i++) {
				Transition epsTransition = decision.getOptimizedTransition(i);
				if (!(epsTransition instanceof EpsilonTransition)) {
					continue;
				}

				if (epsTransition.target.getNumberOfOptimizedTransitions() != 1) {
					continue;
				}

				Transition transition = epsTransition.target.getOptimizedTransition(0);
				if (!(transition.target instanceof BlockEndState)) {
					continue;
				}

				if (transition instanceof NotSetTransition) {
					// TODO: not yet implemented
					continue;
				}

				if (transition instanceof AtomTransition
					|| transition instanceof RangeTransition
					|| transition instanceof SetTransition)
				{
					setTransitions.add(i);
				}
			}

			if (setTransitions.size() <= 1) {
				continue;
			}

			List<Transition> optimizedTransitions = new ArrayList<Transition>();
			for (int i = 0; i < decision.getNumberOfOptimizedTransitions(); i++) {
				if (!setTransitions.contains(i)) {
					optimizedTransitions.add(decision.getOptimizedTransition(i));
				}
			}

			ATNState blockEndState = decision.getOptimizedTransition(setTransitions.getMinElement()).target.getOptimizedTransition(0).target;
			IntervalSet matchSet = new IntervalSet();
			for (int i = 0; i < setTransitions.getIntervals().size(); i++) {
				Interval interval = setTransitions.getIntervals().get(i);
				for (int j = interval.a; j <= interval.b; j++) {
					Transition matchTransition = decision.getOptimizedTransition(j).target.getOptimizedTransition(0);
					if (matchTransition instanceof NotSetTransition) {
						throw new UnsupportedOperationException("Not yet implemented.");
					} else {
						matchSet.addAll(matchTransition.label());
					}
				}
			}

			Transition newTransition;
			if (matchSet.getIntervals().size() == 1) {
				if (matchSet.size() == 1) {
					newTransition = new AtomTransition(blockEndState, matchSet.getMinElement());
				} else {
					Interval matchInterval = matchSet.getIntervals().get(0);
					newTransition = new RangeTransition(blockEndState, matchInterval.a, matchInterval.b);
				}
			} else {
				newTransition = new SetTransition(blockEndState, matchSet);
			}

			ATNState setOptimizedState = new BasicState();
			setOptimizedState.setRuleIndex(decision.ruleIndex);
			atn.addState(setOptimizedState);

			setOptimizedState.addTransition(newTransition);
			optimizedTransitions.add(new EpsilonTransition(setOptimizedState));

			removedPaths += decision.getNumberOfOptimizedTransitions() - optimizedTransitions.size();

			if (decision.isOptimized()) {
				while (decision.getNumberOfOptimizedTransitions() > 0) {
					decision.removeOptimizedTransition(decision.getNumberOfOptimizedTransitions() - 1);
				}
			}

			for (Transition transition : optimizedTransitions) {
				decision.addOptimizedTransition(transition);
			}
		}

		if (ParserATNSimulator.debug) {
			System.out.println("ATN runtime optimizer removed " + removedPaths + " paths by collapsing sets.");
		}

		return removedPaths;
	}

	private static void identifyTailCalls(ATN atn) {
		for (ATNState state : atn.states) {
			for (Transition transition : state.transitions) {
				if (!(transition instanceof RuleTransition)) {
					continue;
				}

				RuleTransition ruleTransition = (RuleTransition)transition;
				ruleTransition.tailCall = testTailCall(atn, ruleTransition, false);
				ruleTransition.optimizedTailCall = testTailCall(atn, ruleTransition, true);
			}

			if (!state.isOptimized()) {
				continue;
			}

			for (Transition transition : state.optimizedTransitions) {
				if (!(transition instanceof RuleTransition)) {
					continue;
				}

				RuleTransition ruleTransition = (RuleTransition)transition;
				ruleTransition.tailCall = testTailCall(atn, ruleTransition, false);
				ruleTransition.optimizedTailCall = testTailCall(atn, ruleTransition, true);
			}
		}
	}

	private static boolean testTailCall(ATN atn, RuleTransition transition, boolean optimizedPath) {
		if (!optimizedPath && transition.tailCall) {
			return true;
		}
		if (optimizedPath && transition.optimizedTailCall) {
			return true;
		}

		BitSet reachable = new BitSet(atn.states.size());
		Deque<ATNState> worklist = new ArrayDeque<ATNState>();
		worklist.add(transition.followState);
		while (!worklist.isEmpty()) {
			ATNState state = worklist.pop();
			if (reachable.get(state.stateNumber)) {
				continue;
			}

			if (state instanceof RuleStopState) {
				continue;
			}

			if (!state.onlyHasEpsilonTransitions()) {
				return false;
			}

			List<Transition> transitions = optimizedPath ? state.optimizedTransitions : state.transitions;
			for (Transition t : transitions) {
				if (t.getSerializationType() != Transition.EPSILON) {
					return false;
				}

				worklist.add(t.target);
			}
		}

		return true;
	}

	public static int toInt(char c) {
		return c==65535 ? -1 : c;
	}

	@NotNull
	public static Transition edgeFactory(@NotNull ATN atn,
										 int type, int src, int trg,
										 int arg1, int arg2, int arg3,
										 List<IntervalSet> sets)
	{
		ATNState target = atn.states.get(trg);
		switch (type) {
			case Transition.EPSILON : return new EpsilonTransition(target);
			case Transition.RANGE : return new RangeTransition(target, arg1, arg2);
			case Transition.RULE :
				RuleTransition rt = new RuleTransition((RuleStartState)atn.states.get(arg1), arg2, arg3, target);
				return rt;
			case Transition.PREDICATE :
				PredicateTransition pt = new PredicateTransition(target, arg1, arg2, arg3 != 0);
				return pt;
			case Transition.PRECEDENCE:
				return new PrecedencePredicateTransition(target, arg1);
			case Transition.ATOM : return new AtomTransition(target, arg1);
			case Transition.ACTION :
				ActionTransition a = new ActionTransition(target, arg1, arg2, arg3 != 0);
				return a;
			case Transition.SET : return new SetTransition(target, sets.get(arg1));
			case Transition.NOT_SET : return new NotSetTransition(target, sets.get(arg1));
			case Transition.WILDCARD : return new WildcardTransition(target);
		}

		throw new IllegalArgumentException("The specified transition type is not valid.");
	}

	public static ATNState stateFactory(int type, int ruleIndex) {
		ATNState s;
		switch (type) {
			case ATNState.INVALID_TYPE: return null;
			case ATNState.BASIC : s = new BasicState(); break;
			case ATNState.RULE_START : s = new RuleStartState(); break;
			case ATNState.BLOCK_START : s = new BasicBlockStartState(); break;
			case ATNState.PLUS_BLOCK_START : s = new PlusBlockStartState(); break;
			case ATNState.STAR_BLOCK_START : s = new StarBlockStartState(); break;
			case ATNState.TOKEN_START : s = new TokensStartState(); break;
			case ATNState.RULE_STOP : s = new RuleStopState(); break;
			case ATNState.BLOCK_END : s = new BlockEndState(); break;
			case ATNState.STAR_LOOP_BACK : s = new StarLoopbackState(); break;
			case ATNState.STAR_LOOP_ENTRY : s = new StarLoopEntryState(); break;
			case ATNState.PLUS_LOOP_BACK : s = new PlusLoopbackState(); break;
			case ATNState.LOOP_END : s = new LoopEndState(); break;
            default :
				String message = String.format("The specified state type %d is not valid.", type);
				throw new IllegalArgumentException(message);
		}

		s.ruleIndex = ruleIndex;
		return s;
	}

/*
	public static void dump(DFA dfa, Grammar g) {
		DOTGenerator dot = new DOTGenerator(g);
		String output = dot.getDOT(dfa, false);
		System.out.println(output);
	}

	public static void dump(DFA dfa) {
		dump(dfa, null);
	}
	 */
}<|MERGE_RESOLUTION|>--- conflicted
+++ resolved
@@ -62,31 +62,6 @@
 	@NotNull
 	public final ATN atn;
 
-<<<<<<< HEAD
-=======
-	/** The context cache maps all PredictionContext objects that are equals()
-	 *  to a single cached copy. This cache is shared across all contexts
-	 *  in all ATNConfigs in all DFA states.  We rebuild each ATNConfigSet
-	 *  to use only cached nodes/graphs in addDFAState(). We don't want to
-	 *  fill this during closure() since there are lots of contexts that
-	 *  pop up but are not used ever again. It also greatly slows down closure().
-	 *  <p/>
-	 *  This cache makes a huge difference in memory and a little bit in speed.
-	 *  For the Java grammar on java.*, it dropped the memory requirements
-	 *  at the end from 25M to 16M. We don't store any of the full context
-	 *  graphs in the DFA because they are limited to local context only,
-	 *  but apparently there's a lot of repetition there as well. We optimize
-	 *  the config contexts before storing the config set in the DFA states
-	 *  by literally rebuilding them with cached subgraphs only.
-	 *  <p/>
-	 *  I tried a cache for use during closure operations, that was
-	 *  whacked after each adaptivePredict(). It cost a little bit
-	 *  more time I think and doesn't save on the overall footprint
-	 *  so it's not worth the complexity.
- 	 */
-	protected final PredictionContextCache sharedContextCache;
-
->>>>>>> 9b5417c5
 	static {
 		ERROR = new DFAState(new ATNConfigSet(), 0, 0);
 		ERROR.stateNumber = Integer.MAX_VALUE;
