/*
 * [The "BSD license"]
 *  Copyright (c) 2012 Terence Parr
 *  Copyright (c) 2012 Sam Harwell
 *  All rights reserved.
 *
 *  Redistribution and use in source and binary forms, with or without
 *  modification, are permitted provided that the following conditions
 *  are met:
 *
 *  1. Redistributions of source code must retain the above copyright
 *     notice, this list of conditions and the following disclaimer.
 *  2. Redistributions in binary form must reproduce the above copyright
 *     notice, this list of conditions and the following disclaimer in the
 *     documentation and/or other materials provided with the distribution.
 *  3. The name of the author may not be used to endorse or promote products
 *     derived from this software without specific prior written permission.
 *
 *  THIS SOFTWARE IS PROVIDED BY THE AUTHOR ``AS IS'' AND ANY EXPRESS OR
 *  IMPLIED WARRANTIES, INCLUDING, BUT NOT LIMITED TO, THE IMPLIED WARRANTIES
 *  OF MERCHANTABILITY AND FITNESS FOR A PARTICULAR PURPOSE ARE DISCLAIMED.
 *  IN NO EVENT SHALL THE AUTHOR BE LIABLE FOR ANY DIRECT, INDIRECT,
 *  INCIDENTAL, SPECIAL, EXEMPLARY, OR CONSEQUENTIAL DAMAGES (INCLUDING, BUT
 *  NOT LIMITED TO, PROCUREMENT OF SUBSTITUTE GOODS OR SERVICES; LOSS OF USE,
 *  DATA, OR PROFITS; OR BUSINESS INTERRUPTION) HOWEVER CAUSED AND ON ANY
 *  THEORY OF LIABILITY, WHETHER IN CONTRACT, STRICT LIABILITY, OR TORT
 *  (INCLUDING NEGLIGENCE OR OTHERWISE) ARISING IN ANY WAY OUT OF THE USE OF
 *  THIS SOFTWARE, EVEN IF ADVISED OF THE POSSIBILITY OF SUCH DAMAGE.
 */

package org.antlr.v4.runtime.atn;

import org.antlr.v4.runtime.Recognizer;
import org.antlr.v4.runtime.RuleContext;
import org.antlr.v4.runtime.misc.NotNull;
import org.antlr.v4.runtime.misc.Utils;

import java.util.Arrays;
import java.util.HashSet;
import java.util.Set;

/** A tree structure used to record the semantic context in which
 *  an ATN configuration is valid.  It's either a single predicate,
 *  a conjunction p1&&p2, or a sum of products p1||p2.
 *
 *  I have scoped the AND, OR, and Predicate subclasses of
 *  SemanticContext within the scope of this outer class.
 */
public abstract class SemanticContext {
    public static final SemanticContext NONE = new Predicate();

	public SemanticContext parent;

    /**
     For context independent predicates, we evaluate them without a local
     context (i.e., null context). That way, we can evaluate them without having to create
     proper rule-specific context during prediction (as opposed to the parser,
     which creates them naturally). In a practical sense, this avoids a cast exception
     from RuleContext to myruleContext.

     For context dependent predicates, we must pass in a local context so that
     references such as $arg evaluate properly as _localctx.arg. We only capture
     context dependent predicates in the context in which we begin prediction,
     so we passed in the outer context here in case of context dependent predicate
     evaluation.
    */
    public abstract <T> boolean eval(Recognizer<T, ?> parser, RuleContext<T> outerContext);

    public static class Predicate extends SemanticContext {
        public final int ruleIndex;
       	public final int predIndex;
       	public final boolean isCtxDependent;  // e.g., $i ref in pred

        protected Predicate() {
            this.ruleIndex = -1;
            this.predIndex = -1;
            this.isCtxDependent = false;
        }

        public Predicate(int ruleIndex, int predIndex, boolean isCtxDependent) {
            this.ruleIndex = ruleIndex;
            this.predIndex = predIndex;
            this.isCtxDependent = isCtxDependent;
        }

        @Override
        public <T> boolean eval(Recognizer<T, ?> parser, RuleContext<T> outerContext) {
            RuleContext<T> localctx = isCtxDependent ? outerContext : null;
            return parser.sempred(localctx, ruleIndex, predIndex);
        }

		@Override
		public int hashCode() {
			int hashCode = 1;
			hashCode = 31 * hashCode + ruleIndex;
			hashCode = 31 * hashCode + predIndex;
			hashCode = 31 * hashCode + (isCtxDependent ? 1 : 0);
			return hashCode;
		}

		@Override
		public boolean equals(Object obj) {
			if ( !(obj instanceof Predicate) ) return false;
			if ( this == obj ) return true;
			Predicate p = (Predicate)obj;
			return this.ruleIndex == p.ruleIndex &&
				   this.predIndex == p.predIndex &&
				   this.isCtxDependent == p.isCtxDependent;
		}

		@Override
		public String toString() {
            return "{"+ruleIndex+":"+predIndex+"}?";
        }
    }

	public static class PrecedencePredicate extends SemanticContext {
		public final int precedence;

		protected PrecedencePredicate() {
			this.precedence = 0;
		}

		public PrecedencePredicate(int precedence) {
			this.precedence = precedence;
		}

		@Override
		public <T> boolean eval(Recognizer<T, ?> parser, RuleContext<T> outerContext) {
			return parser.precpred(outerContext, precedence);
		}

		@Override
		public int hashCode() {
			int hashCode = 1;
			hashCode = 31 * hashCode + precedence;
			return hashCode;
		}

		@Override
		public boolean equals(Object obj) {
			if (!(obj instanceof PrecedencePredicate)) {
				return false;
			}

			if (this == obj) {
				return true;
			}

			PrecedencePredicate other = (PrecedencePredicate)obj;
			return this.precedence == other.precedence;
		}

		@Override
		public String toString() {
			return super.toString();
		}
	}

    public static class AND extends SemanticContext {
		@NotNull public final SemanticContext[] opnds;

		public AND(@NotNull SemanticContext a, @NotNull SemanticContext b) {
			Set<SemanticContext> operands = new HashSet<SemanticContext>();
			if ( a instanceof AND ) operands.addAll(Arrays.asList(((AND)a).opnds));
			else operands.add(a);
			if ( b instanceof AND ) operands.addAll(Arrays.asList(((AND)b).opnds));
			else operands.add(b);

			opnds = operands.toArray(new SemanticContext[operands.size()]);
        }

		@Override
		public boolean equals(Object obj) {
			if ( this==obj ) return true;
			if ( !(obj instanceof AND) ) return false;
			AND other = (AND)obj;
			return Arrays.equals(this.opnds, other.opnds);
		}

		@Override
		public int hashCode() {
			return Arrays.hashCode(opnds);
		}

		@Override
		public <T> boolean eval(Recognizer<T, ?> parser, RuleContext<T> outerContext) {
			for (SemanticContext opnd : opnds) {
				if ( !opnd.eval(parser, outerContext) ) return false;
			}
			return true;
        }

		@Override
		public String toString() {
<<<<<<< HEAD
			return Utils.join(opnds, "&&");
=======
			return Utils.join(Arrays.asList(opnds).iterator(), "&&");
>>>>>>> f7d0cacb
        }
    }

    public static class OR extends SemanticContext {
		@NotNull public final SemanticContext[] opnds;

		public OR(@NotNull SemanticContext a, @NotNull SemanticContext b) {
			Set<SemanticContext> operands = new HashSet<SemanticContext>();
			if ( a instanceof OR ) operands.addAll(Arrays.asList(((OR)a).opnds));
			else operands.add(a);
			if ( b instanceof OR ) operands.addAll(Arrays.asList(((OR)b).opnds));
			else operands.add(b);

			this.opnds = operands.toArray(new SemanticContext[operands.size()]);
        }

		@Override
		public boolean equals(Object obj) {
			if ( this==obj ) return true;
			if ( !(obj instanceof OR) ) return false;
			OR other = (OR)obj;
			return Arrays.equals(this.opnds, other.opnds);
		}

		@Override
		public int hashCode() {
			return Arrays.hashCode(opnds) + 1; // differ from AND slightly
		}

		@Override
        public <T> boolean eval(Recognizer<T, ?> parser, RuleContext<T> outerContext) {
			for (SemanticContext opnd : opnds) {
				if ( opnd.eval(parser, outerContext) ) return true;
			}
			return false;
        }

        @Override
        public String toString() {
<<<<<<< HEAD
			return Utils.join(opnds, "||");
=======
			return Utils.join(Arrays.asList(opnds).iterator(), "||");
>>>>>>> f7d0cacb
        }
    }

	public static SemanticContext and(SemanticContext a, SemanticContext b) {
		if ( a == null || a == NONE ) return b;
		if ( b == null || b == NONE ) return a;
		AND result = new AND(a, b);
		if (result.opnds.length == 1) {
			return result.opnds[0];
		}

		return result;
	}

	/**
	 *
	 *  @see ParserATNSimulator#getPredsForAmbigAlts
	 */
	public static SemanticContext or(SemanticContext a, SemanticContext b) {
		if ( a == null ) return b;
		if ( b == null ) return a;
		if ( a == NONE || b == NONE ) return NONE;
		OR result = new OR(a, b);
		if (result.opnds.length == 1) {
			return result.opnds[0];
		}

		return result;
	}
}<|MERGE_RESOLUTION|>--- conflicted
+++ resolved
@@ -193,11 +193,7 @@
 
 		@Override
 		public String toString() {
-<<<<<<< HEAD
 			return Utils.join(opnds, "&&");
-=======
-			return Utils.join(Arrays.asList(opnds).iterator(), "&&");
->>>>>>> f7d0cacb
         }
     }
 
@@ -237,11 +233,7 @@
 
         @Override
         public String toString() {
-<<<<<<< HEAD
 			return Utils.join(opnds, "||");
-=======
-			return Utils.join(Arrays.asList(opnds).iterator(), "||");
->>>>>>> f7d0cacb
         }
     }
 
