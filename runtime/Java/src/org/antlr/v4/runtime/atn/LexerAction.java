--- conflicted
+++ resolved
@@ -59,11 +59,7 @@
 	 * <p>Many lexer commands, including {@code type}, {@code skip}, and
 	 * {@code more}, do not check the input index during their execution.
 	 * Actions like this are position-independent, and may be stored more
-<<<<<<< HEAD
-	 * efficiently as part of the {@link ATNConfig#getLexerActionExecutor()}.
-=======
-	 * efficiently as part of the {@link LexerATNConfig#lexerActionExecutor}.</p>
->>>>>>> 4a20c8ef
+	 * efficiently as part of the {@link ATNConfig#getLexerActionExecutor()}.</p>
 	 *
 	 * @return {@code true} if the lexer action semantics can be affected by the
 	 * position of the input {@link CharStream} at the time it is executed;
