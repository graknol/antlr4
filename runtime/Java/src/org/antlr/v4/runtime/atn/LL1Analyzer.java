/*
 * [The "BSD license"]
 *  Copyright (c) 2012 Terence Parr
 *  Copyright (c) 2012 Sam Harwell
 *  All rights reserved.
 *
 *  Redistribution and use in source and binary forms, with or without
 *  modification, are permitted provided that the following conditions
 *  are met:
 *
 *  1. Redistributions of source code must retain the above copyright
 *     notice, this list of conditions and the following disclaimer.
 *  2. Redistributions in binary form must reproduce the above copyright
 *     notice, this list of conditions and the following disclaimer in the
 *     documentation and/or other materials provided with the distribution.
 *  3. The name of the author may not be used to endorse or promote products
 *     derived from this software without specific prior written permission.
 *
 *  THIS SOFTWARE IS PROVIDED BY THE AUTHOR ``AS IS'' AND ANY EXPRESS OR
 *  IMPLIED WARRANTIES, INCLUDING, BUT NOT LIMITED TO, THE IMPLIED WARRANTIES
 *  OF MERCHANTABILITY AND FITNESS FOR A PARTICULAR PURPOSE ARE DISCLAIMED.
 *  IN NO EVENT SHALL THE AUTHOR BE LIABLE FOR ANY DIRECT, INDIRECT,
 *  INCIDENTAL, SPECIAL, EXEMPLARY, OR CONSEQUENTIAL DAMAGES (INCLUDING, BUT
 *  NOT LIMITED TO, PROCUREMENT OF SUBSTITUTE GOODS OR SERVICES; LOSS OF USE,
 *  DATA, OR PROFITS; OR BUSINESS INTERRUPTION) HOWEVER CAUSED AND ON ANY
 *  THEORY OF LIABILITY, WHETHER IN CONTRACT, STRICT LIABILITY, OR TORT
 *  (INCLUDING NEGLIGENCE OR OTHERWISE) ARISING IN ANY WAY OUT OF THE USE OF
 *  THIS SOFTWARE, EVEN IF ADVISED OF THE POSSIBILITY OF SUCH DAMAGE.
 */

package org.antlr.v4.runtime.atn;

import org.antlr.v4.runtime.IntStream;
import org.antlr.v4.runtime.Token;
import org.antlr.v4.runtime.misc.Args;
import org.antlr.v4.runtime.misc.IntervalSet;
import org.antlr.v4.runtime.misc.NotNull;
import org.antlr.v4.runtime.misc.Nullable;

import java.util.HashSet;
import java.util.Set;

public class LL1Analyzer {
	/** Special value added to the lookahead sets to indicate that we hit
	 *  a predicate during analysis if seeThruPreds==false.
	 */
	public static final int HIT_PRED = Token.INVALID_TYPE;

	@NotNull
	public final ATN atn;

	public LL1Analyzer(@NotNull ATN atn) { this.atn = atn; }

	/**
	 * From an ATN state, {@code s}, find the set of all labels reachable from
	 * {@code s} at depth k. Only for DecisionStates.
	 */
	@Nullable
	public IntervalSet[] getDecisionLookahead(@Nullable ATNState s) {
//		System.out.println("LOOK("+s.stateNumber+")");
		if ( s==null ) return null;
		IntervalSet[] look = new IntervalSet[s.getNumberOfTransitions()+1];
		for (int alt=1; alt<=s.getNumberOfTransitions(); alt++) {
			look[alt] = new IntervalSet();
			Set<ATNConfig> lookBusy = new HashSet<ATNConfig>();
			boolean seeThruPreds = false; // fail to get lookahead upon pred
			_LOOK(s.transition(alt - 1).target,
				  PredictionContext.EMPTY_FULL,
				  look[alt], lookBusy, seeThruPreds, false);
			// Wipe out lookahead for this alternative if we found nothing
			// or we had a predicate when we !seeThruPreds
			if ( look[alt].size()==0 || look[alt].contains(HIT_PRED) ) {
				look[alt] = null;
			}
		}
		return look;
	}

	/**
	 * Get lookahead, using {@code ctx} if we reach end of rule. If {@code ctx}
	 * is {@code PredictionContext#EMPTY_LOCAL} or
	 * {@link PredictionContext#EMPTY_FULL}, don't chase FOLLOW. If {@code ctx}
	 * is {@code PredictionContext#EMPTY_LOCAL}, {@link Token#EPSILON EPSILON}
	 * is in set if we can reach end of rule. If {@code ctx} is
	 * {@link PredictionContext#EMPTY_FULL}, {@link IntStream#EOF EOF} is in set
	 * if we can reach end of rule.
	 */
    @NotNull
   	public IntervalSet LOOK(@NotNull ATNState s, @NotNull PredictionContext ctx) {
		Args.notNull("ctx", ctx);
   		IntervalSet r = new IntervalSet();
		boolean seeThruPreds = true; // ignore preds; get all lookahead
   		_LOOK(s, ctx, r, new HashSet<ATNConfig>(), seeThruPreds, true);
   		return r;
   	}

<<<<<<< HEAD
    /** Compute set of tokens that can come next. If the context is {@link PredictionContext#EMPTY_FULL},
     *  then we don't go anywhere when we hit the end of the rule. We have
     *  the correct set.  If the context is {@link PredictionContext#EMPTY_LOCAL},
	 *  that means that we did not want any tokens following this rule--just the
	 *  tokens that could be found within this rule. Add EPSILON to the set
	 *  indicating we reached the end of the ruled out having to match a token.
=======
    /** Compute set of tokens that can come next. If the {@code ctx} is {@link PredictionContext#EMPTY},
     *  then we don't go anywhere when we hit the end of the rule. We have
     *  the correct set.  If {@code ctx} is null, that means that we did not want
     *  any tokens following this rule--just the tokens that could be found within this
     *  rule. Add {@link Token#EPSILON} to the set indicating we reached the end of the ruled out having
     *  to match a token.
>>>>>>> 9b5417c5
     */
    protected void _LOOK(@NotNull ATNState s, @NotNull PredictionContext ctx,
						 @NotNull IntervalSet look,
                         @NotNull Set<ATNConfig> lookBusy,
						 boolean seeThruPreds, boolean addEOF)
	{
//		System.out.println("_LOOK("+s.stateNumber+", ctx="+ctx);
        ATNConfig c = ATNConfig.create(s, 0, ctx);
        if ( !lookBusy.add(c) ) return;

        if ( s instanceof RuleStopState ) {
            if ( PredictionContext.isEmptyLocal(ctx) ) {
                look.add(Token.EPSILON);
                return;
            } else if (ctx.isEmpty() && addEOF) {
				look.add(Token.EOF);
				return;
			}

			for (int i = 0; i < ctx.size(); i++) {
				if ( ctx.getReturnState(i)!=PredictionContext.EMPTY_FULL_STATE_KEY ) {
					ATNState returnState = atn.states.get(ctx.getReturnState(i));
//			System.out.println("popping back to "+retState);
					for (int j = 0; j < ctx.size(); j++) {
						_LOOK(returnState, ctx.getParent(j), look, lookBusy, seeThruPreds, addEOF);
					}
					return;
				}
			}
        }

        int n = s.getNumberOfTransitions();
        for (int i=0; i<n; i++) {
			Transition t = s.transition(i);
			if ( t.getClass() == RuleTransition.class ) {
				PredictionContext newContext = ctx.getChild(((RuleTransition)t).followState.stateNumber);
				_LOOK(t.target, newContext, look, lookBusy, seeThruPreds, addEOF);
			}
			else if ( t instanceof AbstractPredicateTransition ) {
				if ( seeThruPreds ) {
					_LOOK(t.target, ctx, look, lookBusy, seeThruPreds, addEOF);
				}
				else {
					look.add(HIT_PRED);
				}
			}
			else if ( t.isEpsilon() ) {
				_LOOK(t.target, ctx, look, lookBusy, seeThruPreds, addEOF);
			}
			else if ( t.getClass() == WildcardTransition.class ) {
				look.addAll( IntervalSet.of(Token.MIN_USER_TOKEN_TYPE, atn.maxTokenType) );
			}
			else {
//				System.out.println("adding "+ t);
				IntervalSet set = t.label();
				if (set != null) {
					if (t instanceof NotSetTransition) {
						set = set.complement(IntervalSet.of(Token.MIN_USER_TOKEN_TYPE, atn.maxTokenType));
					}
					look.addAll(set);
				}
			}
		}
	}
}<|MERGE_RESOLUTION|>--- conflicted
+++ resolved
@@ -94,21 +94,12 @@
    		return r;
    	}
 
-<<<<<<< HEAD
     /** Compute set of tokens that can come next. If the context is {@link PredictionContext#EMPTY_FULL},
      *  then we don't go anywhere when we hit the end of the rule. We have
      *  the correct set.  If the context is {@link PredictionContext#EMPTY_LOCAL},
 	 *  that means that we did not want any tokens following this rule--just the
 	 *  tokens that could be found within this rule. Add EPSILON to the set
 	 *  indicating we reached the end of the ruled out having to match a token.
-=======
-    /** Compute set of tokens that can come next. If the {@code ctx} is {@link PredictionContext#EMPTY},
-     *  then we don't go anywhere when we hit the end of the rule. We have
-     *  the correct set.  If {@code ctx} is null, that means that we did not want
-     *  any tokens following this rule--just the tokens that could be found within this
-     *  rule. Add {@link Token#EPSILON} to the set indicating we reached the end of the ruled out having
-     *  to match a token.
->>>>>>> 9b5417c5
      */
     protected void _LOOK(@NotNull ATNState s, @NotNull PredictionContext ctx,
 						 @NotNull IntervalSet look,
