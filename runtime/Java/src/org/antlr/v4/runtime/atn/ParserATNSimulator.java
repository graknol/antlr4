--- conflicted
+++ resolved
@@ -1627,14 +1627,8 @@
 	 * @param parserCallStack The parser context in which to evaluate the
 	 * semantic context
 	 * @param alt The alternative which is guarded by {@code pred}
-<<<<<<< HEAD
-=======
-	 * @param fullCtx {@code true} if the evaluation is occurring during LL
-	 * prediction; otherwise, {@code false} if the evaluation is occurring
-	 * during SLL prediction
 	 *
 	 * @since 4.3
->>>>>>> 3e6e218f
 	 */
 	protected boolean evalSemanticContext(@NotNull SemanticContext pred, ParserRuleContext parserCallStack, int alt) {
 		return pred.eval(parser, parserCallStack);
