--- conflicted
+++ resolved
@@ -46,11 +46,7 @@
 	 */
 	public Token startToken;
 
-<<<<<<< HEAD
 	public <Symbol extends Token> NoViableAltException(Parser<Symbol> recognizer) { // LL(1) error
-=======
-	public NoViableAltException(Parser recognizer) { // LL(1) error
->>>>>>> bf9c7c3a
 		this(recognizer,recognizer.getInputStream(),
 			 recognizer.getCurrentToken(),
 			 recognizer.getCurrentToken(),
@@ -58,21 +54,12 @@
 			 recognizer._ctx);
 	}
 
-<<<<<<< HEAD
 	public <Symbol extends Token> NoViableAltException(Recognizer<Symbol, ?> recognizer,
-													   SymbolStream<? extends Symbol> input,
+													   TokenStream<? extends Symbol> input,
 													   Symbol startToken,
 													   Symbol offendingToken,
 													   ATNConfigSet deadEndConfigs,
 													   ParserRuleContext<Symbol> ctx)
-=======
-	public NoViableAltException(Parser recognizer,
-								TokenStream input,
-								Token startToken,
-								Token offendingToken,
-								ATNConfigSet deadEndConfigs,
-								ParserRuleContext<?> ctx)
->>>>>>> bf9c7c3a
 	{
 		super(recognizer, input, ctx);
 		this.deadEndConfigs = deadEndConfigs;
