<project xmlns="http://maven.apache.org/POM/4.0.0" xmlns:xsi="http://www.w3.org/2001/XMLSchema-instance"
         xsi:schemaLocation="http://maven.apache.org/POM/4.0.0 http://maven.apache.org/maven-v4_0_0.xsd">

    <parent>
        <groupId>org.sonatype.oss</groupId>
        <artifactId>oss-parent</artifactId>
        <version>7</version>
    </parent>

    <modelVersion>4.0.0</modelVersion>
    <groupId>com.tunnelvisionlabs</groupId>
    <artifactId>antlr4-master</artifactId>
    <version>4.2-SNAPSHOT</version>
    <packaging>pom</packaging>

    <name>ANTLR 4</name>
    <description>ANTLR 4 Master Build POM</description>
    <url>http://www.antlr.org</url>
    <inceptionYear>1992</inceptionYear>
    <organization>
        <name>ANTLR</name>
        <url>http://www.antlr.org</url>
    </organization>

    <licenses>
        <license>
            <name>The BSD License</name>
            <url>http://www.antlr.org/license.html</url>
            <distribution>repo</distribution>
        </license>
    </licenses>

    <developers>

        <developer>
            <name>Terence Parr</name>
            <url>http://antlr.org/wiki/display/~admin/Home</url>
            <roles>
                <role>Project lead - ANTLR</role>
            </roles>
        </developer>

        <developer>
            <name>Sam Harwell</name>
            <url>http://tunnelvisionlabs.com</url>
            <roles>
                <role>Developer</role>
            </roles>
        </developer>

        <developer>
            <name>Jim Idle</name>
            <email>jimi@idle.ws</email>
            <url>http://www.linkedin.com/in/jimidle</url>
            <roles>
                <role>Developer - Maven Plugin</role>
            </roles>
        </developer>

    </developers>

    <modules>
        <module>runtime/Java</module>
        <module>runtime/JavaAnnotations</module>
        <module>tool</module>
        <module>antlr4-maven-plugin</module>
    </modules>

    <properties>
        <project.build.sourceEncoding>UTF-8</project.build.sourceEncoding>
        <project.reporting.outputEncoding>UTF-8</project.reporting.outputEncoding>
        <java5.home>${env.JAVA5_HOME}</java5.home>
        <java6.home>${env.JAVA6_HOME}</java6.home>
        <bootclasspath.java5>${java5.home}/lib/rt.jar</bootclasspath.java5>
        <bootclasspath.java6>${java6.home}/lib/rt.jar</bootclasspath.java6>
        <bootclasspath.compile>${bootclasspath.java6}</bootclasspath.compile>
        <bootclasspath.testCompile>${bootclasspath.java6}</bootclasspath.testCompile>
        <antlr.testinprocess>true</antlr.testinprocess>
    </properties>

    <mailingLists>
        <mailingList>
            <name>antlr-discussion</name>
            <archive>https://groups.google.com/forum/?fromgroups#!forum/antlr-discussion</archive>
        </mailingList>
    </mailingLists>

    <issueManagement>
        <system>GitHub Issues</system>
        <url>https://github.com/antlr/antlr4/issues</url>
    </issueManagement>

    <scm>
        <url>https://github.com/antlr/antlr4/tree/master</url>
        <connection>scm:git:git://github.com/antlr/antlr4.git</connection>
        <developerConnection>scm:git:git@github.com:antlr/antlr4.git</developerConnection>
    </scm>

    <profiles>
        <profile>
            <id>sonatype-oss-release</id>
            <build>
                <plugins>
                    <plugin>
                        <groupId>org.apache.maven.plugins</groupId>
                        <artifactId>maven-compiler-plugin</artifactId>
                        <executions>
                            <execution>
                                <id>default-compile</id>
                                <configuration>
                                    <compilerArgs>
                                        <arg>-Xlint</arg>
                                        <arg>-Xlint:-serial</arg>
                                        <arg>-bootclasspath</arg>
                                        <arg>${bootclasspath.compile}</arg>
                                    </compilerArgs>
                                </configuration>
                            </execution>
                            <execution>
                                <id>default-testCompile</id>
                                <configuration>
                                    <compilerArgs>
                                        <arg>-Xlint</arg>
                                        <arg>-Xlint:-serial</arg>
                                        <arg>-bootclasspath</arg>
                                        <arg>${bootclasspath.testCompile}</arg>
                                    </compilerArgs>
                                </configuration>
                            </execution>
                        </executions>
                    </plugin>
                </plugins>
            </build>
        </profile>
    </profiles>

    <build>
        <plugins>
            <plugin>
                <groupId>org.apache.maven.plugins</groupId>
                <artifactId>maven-compiler-plugin</artifactId>
                <version>3.1</version>
                <configuration>
                    <showWarnings>true</showWarnings>
                    <showDeprecation>true</showDeprecation>
                    <source>1.6</source>
                    <target>1.6</target>
                    <compilerArgs>
                        <arg>-Xlint</arg>
                        <arg>-Xlint:-serial</arg>
                    </compilerArgs>
                </configuration>
<<<<<<< HEAD

                <executions>
                    <execution>
                        <id>default-compile</id>
                        <configuration>
                            <source>1.6</source>
                            <target>1.6</target>
                            <compilerArguments>
                                <Xlint/>
                            </compilerArguments>
                        </configuration>
                    </execution>
                    <execution>
                        <id>default-testCompile</id>
                        <configuration>
                            <source>1.6</source>
                            <target>1.6</target>
                            <compilerArguments>
                                <Xlint/>
                            </compilerArguments>
                        </configuration>
                    </execution>
                </executions>
=======
>>>>>>> 3d462f29
            </plugin>

            <plugin>
                <groupId>org.apache.maven.plugins</groupId>
                <artifactId>maven-jar-plugin</artifactId>
                <version>2.4</version>
                <configuration>
                    <archive>
                        <manifest>
                            <addDefaultImplementationEntries>true</addDefaultImplementationEntries>
                        </manifest>
                    </archive>
                </configuration>
            </plugin>

            <plugin>
                <groupId>org.apache.maven.plugins</groupId>
                <artifactId>maven-surefire-plugin</artifactId>
                <version>2.16</version>
            </plugin>

            <plugin>
                <groupId>org.apache.maven.plugins</groupId>
                <artifactId>maven-source-plugin</artifactId>
                <!-- override the version inherited from the parent -->
                <version>2.2.1</version>
            </plugin>

            <plugin>
                <groupId>org.apache.maven.plugins</groupId>
                <artifactId>maven-javadoc-plugin</artifactId>
                <!-- override the version inherited from the parent -->
                <version>2.9.1</version>
                <configuration>
                    <quiet>true</quiet>
                </configuration>
            </plugin>

            <plugin>
                <groupId>org.apache.maven.plugins</groupId>
                <artifactId>maven-gpg-plugin</artifactId>
                <!-- override the version inherited from the parent -->
                <version>1.4</version>
            </plugin>

            <plugin>
                <groupId>org.apache.maven.plugins</groupId>
                <artifactId>maven-release-plugin</artifactId>
                <!-- override the version inherited from the parent -->
                <version>2.4.2</version>
                <configuration>
                    <arguments>-Psonatype-oss-release ${release.arguments}</arguments>
                </configuration>
            </plugin>
        </plugins>
    </build>
</project><|MERGE_RESOLUTION|>--- conflicted
+++ resolved
@@ -150,32 +150,6 @@
                         <arg>-Xlint:-serial</arg>
                     </compilerArgs>
                 </configuration>
-<<<<<<< HEAD
-
-                <executions>
-                    <execution>
-                        <id>default-compile</id>
-                        <configuration>
-                            <source>1.6</source>
-                            <target>1.6</target>
-                            <compilerArguments>
-                                <Xlint/>
-                            </compilerArguments>
-                        </configuration>
-                    </execution>
-                    <execution>
-                        <id>default-testCompile</id>
-                        <configuration>
-                            <source>1.6</source>
-                            <target>1.6</target>
-                            <compilerArguments>
-                                <Xlint/>
-                            </compilerArguments>
-                        </configuration>
-                    </execution>
-                </executions>
-=======
->>>>>>> 3d462f29
             </plugin>
 
             <plugin>
