--- conflicted
+++ resolved
@@ -28,7 +28,6 @@
 
 package org.antlr.v4.test;
 
-<<<<<<< HEAD
 import org.antlr.v4.runtime.ANTLRFileStream;
 import org.antlr.v4.runtime.ANTLRInputStream;
 import org.antlr.v4.runtime.BailErrorStrategy;
@@ -43,17 +42,14 @@
 import org.antlr.v4.runtime.Recognizer;
 import org.antlr.v4.runtime.Token;
 import org.antlr.v4.runtime.TokenStream;
+import org.antlr.v4.runtime.atn.ATN;
 import org.antlr.v4.runtime.atn.ATNConfig;
+import org.antlr.v4.runtime.atn.ATNConfigSet;
 import org.antlr.v4.runtime.atn.LexerATNSimulator;
 import org.antlr.v4.runtime.atn.ParserATNSimulator;
 import org.antlr.v4.runtime.dfa.DFA;
 import org.antlr.v4.runtime.dfa.DFAState;
-=======
-import org.antlr.v4.runtime.*;
-import org.antlr.v4.runtime.atn.*;
-import org.antlr.v4.runtime.dfa.*;
 import org.antlr.v4.runtime.misc.NotNull;
->>>>>>> 35326fb5
 import org.antlr.v4.runtime.misc.Nullable;
 import org.antlr.v4.runtime.tree.ParseTree;
 import org.antlr.v4.runtime.tree.ParseTreeListener;
@@ -125,15 +121,13 @@
 
     private static final boolean SHOW_DFA_STATE_STATS = true;
 
-<<<<<<< HEAD
+	private static final boolean ENABLE_LEXER_DFA = true;
+
+	private static final boolean ENABLE_PARSER_DFA = true;
+
     private static final boolean DISABLE_GLOBAL_CONTEXT = false;
     private static final boolean FORCE_GLOBAL_CONTEXT = false;
     private static final boolean TRY_LOCAL_CONTEXT_FIRST = true;
-=======
-	private static final boolean ENABLE_LEXER_DFA = true;
-
-	private static final boolean ENABLE_PARSER_DFA = true;
->>>>>>> 35326fb5
 
     private static final boolean SHOW_CONFIG_STATS = false;
 
@@ -547,15 +541,12 @@
 							Parser<Token> parser = parserCtor.newInstance(tokens);
                             sharedParser = parser;
 							sharedParser.addErrorListener(DescriptiveErrorListener.INSTANCE);
-<<<<<<< HEAD
+							if (!ENABLE_PARSER_DFA) {
+								sharedParser.setInterpreter(new NonCachingParserATNSimulator<Token>(sharedParser, sharedParser.getATN()));
+							}
                             sharedParser.getInterpreter().disable_global_context = DISABLE_GLOBAL_CONTEXT;
                             sharedParser.getInterpreter().force_global_context = FORCE_GLOBAL_CONTEXT;
                             sharedParser.getInterpreter().always_try_local_context = TRY_LOCAL_CONTEXT_FIRST;
-=======
-							if (!ENABLE_PARSER_DFA) {
-								sharedParser.setInterpreter(new NonCachingParserATNSimulator<Token>(sharedParser, sharedParser.getATN()));
-							}
->>>>>>> 35326fb5
                             sharedParser.setBuildParseTree(BUILD_PARSE_TREES);
                             if (!BUILD_PARSE_TREES && BLANK_LISTENER) {
                                 sharedParser.addParseListener(sharedListener);
@@ -636,13 +627,25 @@
 
 	protected static class NonCachingParserATNSimulator<Symbol extends Token> extends ParserATNSimulator<Symbol> {
 
-		public NonCachingParserATNSimulator(Parser parser, ATN atn) {
+		public NonCachingParserATNSimulator(Parser<Symbol> parser, ATN atn) {
 			super(parser, atn);
 		}
 
+		@NotNull
 		@Override
-		protected void addDFAEdge(DFAState p, int t, DFAState q) {
-			// do nothing - prevents adding edges to DFA
+		protected DFAState addDFAState(@NotNull DFA dfa, @NotNull ATNConfigSet configs) {
+			DFAState proposed = new DFAState(configs, -1, -1);
+			DFAState existing = dfa.states.get(proposed);
+			if ( existing!=null ) return existing;
+
+			DFAState newState = proposed;
+
+			newState.stateNumber = dfa.states.size();
+			configs.optimizeConfigs(this);
+			newState.configset = configs.clone(true);
+			dfa.states.put(newState, newState);
+			if ( debug ) System.out.println("adding new DFA state: "+newState);
+			return newState;
 		}
 
 	}
