/*
 * [The "BSD license"]
 *  Copyright (c) 2012 Terence Parr
 *  Copyright (c) 2012 Sam Harwell
 *  All rights reserved.
 *
 *  Redistribution and use in source and binary forms, with or without
 *  modification, are permitted provided that the following conditions
 *  are met:
 *
 *  1. Redistributions of source code must retain the above copyright
 *     notice, this list of conditions and the following disclaimer.
 *  2. Redistributions in binary form must reproduce the above copyright
 *     notice, this list of conditions and the following disclaimer in the
 *     documentation and/or other materials provided with the distribution.
 *  3. The name of the author may not be used to endorse or promote products
 *     derived from this software without specific prior written permission.
 *
 *  THIS SOFTWARE IS PROVIDED BY THE AUTHOR ``AS IS'' AND ANY EXPRESS OR
 *  IMPLIED WARRANTIES, INCLUDING, BUT NOT LIMITED TO, THE IMPLIED WARRANTIES
 *  OF MERCHANTABILITY AND FITNESS FOR A PARTICULAR PURPOSE ARE DISCLAIMED.
 *  IN NO EVENT SHALL THE AUTHOR BE LIABLE FOR ANY DIRECT, INDIRECT,
 *  INCIDENTAL, SPECIAL, EXEMPLARY, OR CONSEQUENTIAL DAMAGES (INCLUDING, BUT
 *  NOT LIMITED TO, PROCUREMENT OF SUBSTITUTE GOODS OR SERVICES; LOSS OF USE,
 *  DATA, OR PROFITS; OR BUSINESS INTERRUPTION) HOWEVER CAUSED AND ON ANY
 *  THEORY OF LIABILITY, WHETHER IN CONTRACT, STRICT LIABILITY, OR TORT
 *  (INCLUDING NEGLIGENCE OR OTHERWISE) ARISING IN ANY WAY OUT OF THE USE OF
 *  THIS SOFTWARE, EVEN IF ADVISED OF THE POSSIBILITY OF SUCH DAMAGE.
 */

package org.antlr.v4.test;

import org.junit.Test;

/** */
@SuppressWarnings("unused")
public class TestActionTranslation extends BaseTest {
	String attributeTemplate =
		"attributeTemplate(members,init,inline,finally,inline2) ::= <<\n" +
		"parser grammar A;\n"+
		"@members {#members#<members>#end-members#}\n" +
		"a[int x, int x1] returns [int y]\n" +
		"@init {#init#<init>#end-init#}\n" +
		"    :   id=ID ids+=ID lab=b[34] c d {\n" +
		"		 #inline#<inline>#end-inline#\n" +
		"		 }\n" +
		"		 c\n" +
		"    ;\n" +
		"    finally {#finally#<finally>#end-finally#}\n" +
		"b[int d] returns [int e]\n" +
		"    :   {#inline2#<inline2>#end-inline2#}\n" +
		"    ;\n" +
		"c returns [int x, int y] : ;\n" +
		"d	 :   ;\n" +
		">>";

    @Test public void testEscapedLessThanInAction() throws Exception {
        String action = "i<3; '<xmltag>'";
		String expected = "i<3; '<xmltag>'";
		testActions(attributeTemplate, "members", action, expected);
		testActions(attributeTemplate, "init", action, expected);
		testActions(attributeTemplate, "inline", action, expected);
		testActions(attributeTemplate, "finally", action, expected);
		testActions(attributeTemplate, "inline2", action, expected);
    }

    @Test public void testEscaped$InAction() throws Exception {
		String action = "int \\$n; \"\\$in string\\$\"";
		String expected = "int $n; \"$in string$\"";
		testActions(attributeTemplate, "members", action, expected);
		testActions(attributeTemplate, "init", action, expected);
		testActions(attributeTemplate, "inline", action, expected);
		testActions(attributeTemplate, "finally", action, expected);
		testActions(attributeTemplate, "inline2", action, expected);
    }

	/**
	 * Regression test for "in antlr v4 lexer, $ translation issue in action".
	 * https://github.com/antlr/antlr4/issues/176
	 */
	@Test public void testUnescaped$InAction() throws Exception {
		String action = "\\$string$";
		String expected = "$string$";
		testActions(attributeTemplate, "members", action, expected);
		testActions(attributeTemplate, "init", action, expected);
		testActions(attributeTemplate, "inline", action, expected);
		testActions(attributeTemplate, "finally", action, expected);
		testActions(attributeTemplate, "inline2", action, expected);
	}

	@Test public void testEscapedSlash() throws Exception {
		String action   = "x = '\\n';";  // x = '\n'; -> x = '\n';
		String expected = "x = '\\n';";
		testActions(attributeTemplate, "members", action, expected);
		testActions(attributeTemplate, "init", action, expected);
		testActions(attributeTemplate, "inline", action, expected);
		testActions(attributeTemplate, "finally", action, expected);
		testActions(attributeTemplate, "inline2", action, expected);
	}

	@Test public void testComplicatedArgParsing() throws Exception {
		String action = "x, (*a).foo(21,33), 3.2+1, '\\n', "+
						"\"a,oo\\nick\", {bl, \"fdkj\"eck}";
		String expected = "x, (*a).foo(21,33), 3.2+1, '\\n', "+
						"\"a,oo\\nick\", {bl, \"fdkj\"eck}";
		testActions(attributeTemplate, "members", action, expected);
		testActions(attributeTemplate, "init", action, expected);
		testActions(attributeTemplate, "inline", action, expected);
		testActions(attributeTemplate, "finally", action, expected);
		testActions(attributeTemplate, "inline2", action, expected);
	}

	@Test public void testComplicatedArgParsingWithTranslation() throws Exception {
		String action = "x, $ID.text+\"3242\", (*$ID).foo(21,33), 3.2+1, '\\n', "+
						"\"a,oo\\nick\", {bl, \"fdkj\"eck}";
		String expected =
			"x, (_localctx.ID!=null?_localctx.ID.getText():null)+\"3242\", " +
			"(*_localctx.ID).foo(21,33), 3.2+1, '\\n', \"a,oo\\nick\", {bl, \"fdkj\"eck}";
		testActions(attributeTemplate, "inline", action, expected);
	}

	@Test public void testArguments() throws Exception {
		String action = "$x; $a.x";
		String expected = "_localctx.x; _localctx.x";
		testActions(attributeTemplate, "inline", action, expected);
	}

	@Test public void testReturnValue() throws Exception {
		String action = "$x; $a.x";
		String expected = "_localctx.x; _localctx.x";
		testActions(attributeTemplate, "inline", action, expected);
	}

	@Test public void testReturnValueWithNumber() throws Exception {
		String action = "$a.x1";
		String expected = "_localctx.x1";
		testActions(attributeTemplate, "inline", action, expected);
	}

	@Test public void testReturnValuesCurrentRule() throws Exception {
		String action = "$y; $a.y;";
		String expected = "_localctx.y; _localctx.y;";
		testActions(attributeTemplate, "inline", action, expected);
	}

	@Test public void testReturnValues() throws Exception {
<<<<<<< HEAD
		String action = "$lab.e; $b.e;";
		String expected = "_localctx.lab.e; _localctx.b.e;";
=======
		String action = "$lab.e; $b.e; $y.e = \"\";";
		String expected = "((AContext)_localctx).lab.e; ((AContext)_localctx).b.e; _localctx.y.e = \"\";";
>>>>>>> 3468a5fb
		testActions(attributeTemplate, "inline", action, expected);
	}

    @Test public void testReturnWithMultipleRuleRefs() throws Exception {
		String action = "$c.x; $c.y;";
		String expected = "_localctx.c.x; _localctx.c.y;";
		testActions(attributeTemplate, "inline", action, expected);
    }

    @Test public void testTokenRefs() throws Exception {
		String action = "$id; $ID; $id.text; $id.getText(); $id.line;";
		String expected = "_localctx.id; _localctx.ID; (_localctx.id!=null?_localctx.id.getText():null); _localctx.id.getText(); (_localctx.id!=null?_localctx.id.getLine():0);";
		testActions(attributeTemplate, "inline", action, expected);
    }

    @Test public void testRuleRefs() throws Exception {
        String action = "$lab.start; $c.text;";
		String expected = "(_localctx.lab!=null?(_localctx.lab.start):null); (_localctx.c!=null?_input.getText(_localctx.c.start,_localctx.c.stop):null);";
		testActions(attributeTemplate, "inline", action, expected);
    }

	@Test public void testRefToTextAttributeForCurrentRule() throws Exception {
        String action = "$a.text; $text";

		// this is the expected translation for all cases
		String expected =
			"_input.getText(_localctx.start, _input.LT(-1)); _input.getText(_localctx.start, _input.LT(-1))";

		testActions(attributeTemplate, "init", action, expected);
		testActions(attributeTemplate, "inline", action, expected);
		testActions(attributeTemplate, "finally", action, expected);
    }

    @Test public void testDynamicRuleScopeRefInSubrule() throws Exception {
        String action = "$a::n;";
    }
    @Test public void testRuleScopeFromAnotherRule() throws Exception {
        String action = "$a::n;"; // must be qualified
    }
    @Test public void testFullyQualifiedRefToCurrentRuleParameter() throws Exception {
        String action = "$a.i;";
    }
    @Test public void testFullyQualifiedRefToCurrentRuleRetVal() throws Exception {
        String action = "$a.i;";
    }
    @Test public void testSetFullyQualifiedRefToCurrentRuleRetVal() throws Exception {
        String action = "$a.i = 1;";
    }
    @Test public void testIsolatedRefToCurrentRule() throws Exception {
        String action = "$a;";
    }
    @Test public void testIsolatedRefToRule() throws Exception {
        String action = "$x;";
    }
    @Test public void testFullyQualifiedRefToLabelInCurrentRule() throws Exception {
        String action = "$a.x;";
    }
    @Test public void testFullyQualifiedRefToListLabelInCurrentRule() throws Exception {
        String action = "$a.x;"; // must be qualified
    }
    @Test public void testFullyQualifiedRefToTemplateAttributeInCurrentRule() throws Exception {
        String action = "$a.st;"; // can be qualified
    }
    @Test public void testRuleRefWhenRuleHasScope() throws Exception {
        String action = "$b.start;";
    }
    @Test public void testDynamicScopeRefOkEvenThoughRuleRefExists() throws Exception {
        String action = "$b::n;";
    }
    @Test public void testRefToTemplateAttributeForCurrentRule() throws Exception {
        String action = "$st=null;";
    }

    @Test public void testRefToStartAttributeForCurrentRule() throws Exception {
        String action = "$start;";
    }

    @Test public void testTokenLabelFromMultipleAlts() throws Exception {
        String action = "$ID.text;"; // must be qualified
    }
    @Test public void testRuleLabelFromMultipleAlts() throws Exception {
        String action = "$b.text;"; // must be qualified
    }
    @Test public void testUnqualifiedRuleScopeAttribute() throws Exception {
        String action = "$n;"; // must be qualified
    }
    @Test public void testRuleAndTokenLabelTypeMismatch() throws Exception {
    }
    @Test public void testListAndTokenLabelTypeMismatch() throws Exception {
    }
    @Test public void testListAndRuleLabelTypeMismatch() throws Exception {
    }
    @Test public void testArgReturnValueMismatch() throws Exception {
    }
    @Test public void testSimplePlusEqualLabel() throws Exception {
        String action = "$ids.size();"; // must be qualified
    }
    @Test public void testPlusEqualStringLabel() throws Exception {
        String action = "$ids.size();"; // must be qualified
    }
    @Test public void testPlusEqualSetLabel() throws Exception {
        String action = "$ids.size();"; // must be qualified
    }
    @Test public void testPlusEqualWildcardLabel() throws Exception {
        String action = "$ids.size();"; // must be qualified
    }
    @Test public void testImplicitTokenLabel() throws Exception {
        String action = "$ID; $ID.text; $ID.getText()";
    }

    @Test public void testImplicitRuleLabel() throws Exception {
        String action = "$r.start;";
    }

    @Test public void testReuseExistingLabelWithImplicitRuleLabel() throws Exception {
        String action = "$r.start;";
    }

    @Test public void testReuseExistingListLabelWithImplicitRuleLabel() throws Exception {
        String action = "$r.start;";
    }

    @Test public void testReuseExistingLabelWithImplicitTokenLabel() throws Exception {
        String action = "$ID.text;";
    }

    @Test public void testReuseExistingListLabelWithImplicitTokenLabel() throws Exception {
        String action = "$ID.text;";
    }

    @Test public void testRuleLabelWithoutOutputOption() throws Exception {
    }
    @Test public void testMissingArgs() throws Exception {
    }
    @Test public void testArgsWhenNoneDefined() throws Exception {
    }
    @Test public void testReturnInitValue() throws Exception {
    }
    @Test public void testMultipleReturnInitValue() throws Exception {
    }
    @Test public void testCStyleReturnInitValue() throws Exception {
    }
    @Test public void testArgsWithInitValues() throws Exception {
    }
    @Test public void testArgsOnToken() throws Exception {
    }
    @Test public void testArgsOnTokenInLexer() throws Exception {
    }
    @Test public void testLabelOnRuleRefInLexer() throws Exception {
        String action = "$i.text";
    }

    @Test public void testRefToRuleRefInLexer() throws Exception {
        String action = "$ID.text";
    }

    @Test public void testRefToRuleRefInLexerNoAttribute() throws Exception {
        String action = "$ID";
    }

    @Test public void testCharLabelInLexer() throws Exception {
    }
    @Test public void testCharListLabelInLexer() throws Exception {
    }
    @Test public void testWildcardCharLabelInLexer() throws Exception {
    }
    @Test public void testWildcardCharListLabelInLexer() throws Exception {
    }
    @Test public void testMissingArgsInLexer() throws Exception {
    }
    @Test public void testLexerRulePropertyRefs() throws Exception {
        String action = "$text $type $line $pos $channel $index $start $stop";
    }

    @Test public void testLexerLabelRefs() throws Exception {
        String action = "$a $b.text $c $d.text";
    }

    @Test public void testSettingLexerRulePropertyRefs() throws Exception {
        String action = "$text $type=1 $line=1 $pos=1 $channel=1 $index";
    }

    @Test public void testArgsOnTokenInLexerRuleOfCombined() throws Exception {
    }
    @Test public void testMissingArgsOnTokenInLexerRuleOfCombined() throws Exception {
    }
    @Test public void testTokenLabelTreeProperty() throws Exception {
        String action = "$id.tree;";
    }

    @Test public void testTokenRefTreeProperty() throws Exception {
        String action = "$ID.tree;";
    }

    @Test public void testAmbiguousTokenRef() throws Exception {
        String action = "$ID;";
    }

    @Test public void testAmbiguousTokenRefWithProp() throws Exception {
        String action = "$ID.text;";
    }

    @Test public void testRuleRefWithDynamicScope() throws Exception {
        String action = "$field::x = $field.st;";
    }

    @Test public void testAssignToOwnRulenameAttr() throws Exception {
        String action = "$rule.tree = null;";
    }

    @Test public void testAssignToOwnParamAttr() throws Exception {
        String action = "$rule.i = 42; $i = 23;";
    }

    @Test public void testIllegalAssignToOwnRulenameAttr() throws Exception {
        String action = "$rule.stop = 0;";
    }

    @Test public void testIllegalAssignToLocalAttr() throws Exception {
        String action = "$tree = null; $st = null; $start = 0; $stop = 0; $text = 0;";
    }

    @Test public void testIllegalAssignRuleRefAttr() throws Exception {
        String action = "$other.tree = null;";
    }

    @Test public void testIllegalAssignTokenRefAttr() throws Exception {
        String action = "$ID.text = \"test\";";
    }

    @Test public void testAssignToTreeNodeAttribute() throws Exception {
        String action = "$tree.scope = localScope;";
    }

    @Test public void testDoNotTranslateAttributeCompare() throws Exception {
        String action = "$a.line == $b.line";
    }

    @Test public void testDoNotTranslateScopeAttributeCompare() throws Exception {
        String action = "if ($rule::foo == \"foo\" || 1) { System.out.println(\"ouch\"); }";
    }

    @Test public void testTreeRuleStopAttributeIsInvalid() throws Exception {
        String action = "$r.x; $r.start; $r.stop";
    }

    @Test public void testRefToTextAttributeForCurrentTreeRule() throws Exception {
        String action = "$text";
    }

    @Test public void testTypeOfGuardedAttributeRefIsCorrect() throws Exception {
        String action = "int x = $b::n;";
    }

	@Test public void testBracketArgParsing() throws Exception {
	}

	@Test public void testStringArgParsing() throws Exception {
		String action = "34, '{', \"it's<\", '\"', \"\\\"\", 19";
	}
	@Test public void testComplicatedSingleArgParsing() throws Exception {
		String action = "(*a).foo(21,33,\",\")";
	}
	@Test public void testArgWithLT() throws Exception {
		String action = "34<50";
	}
	@Test public void testGenericsAsArgumentDefinition() throws Exception {
		String action = "$foo.get(\"ick\");";
	}
	@Test public void testGenericsAsArgumentDefinition2() throws Exception {
		String action = "$foo.get(\"ick\"); x=3;";
	}
	@Test public void testGenericsAsReturnValue() throws Exception {
	}

	// TODO: nonlocal $rule::x
}<|MERGE_RESOLUTION|>--- conflicted
+++ resolved
@@ -144,13 +144,8 @@
 	}
 
 	@Test public void testReturnValues() throws Exception {
-<<<<<<< HEAD
-		String action = "$lab.e; $b.e;";
-		String expected = "_localctx.lab.e; _localctx.b.e;";
-=======
 		String action = "$lab.e; $b.e; $y.e = \"\";";
-		String expected = "((AContext)_localctx).lab.e; ((AContext)_localctx).b.e; _localctx.y.e = \"\";";
->>>>>>> 3468a5fb
+		String expected = "_localctx.lab.e; _localctx.b.e; _localctx.y.e = \"\";";
 		testActions(attributeTemplate, "inline", action, expected);
 	}
 
