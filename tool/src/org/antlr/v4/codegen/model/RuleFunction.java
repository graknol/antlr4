--- conflicted
+++ resolved
@@ -32,11 +32,6 @@
 
 import org.antlr.runtime.RecognitionException;
 import org.antlr.runtime.tree.CommonTreeNodeStream;
-<<<<<<< HEAD
-import org.antlr.runtime.tree.TreeNodeStream;
-import org.antlr.v4.analysis.LeftFactoringRuleTransformer;
-=======
->>>>>>> 561383c3
 import org.antlr.v4.codegen.OutputModelFactory;
 import org.antlr.v4.codegen.model.decl.AltLabelStructDecl;
 import org.antlr.v4.codegen.model.decl.AttributeDecl;
@@ -51,6 +46,7 @@
 import org.antlr.v4.misc.FrequencySet;
 import org.antlr.v4.misc.Utils;
 import org.antlr.v4.parse.GrammarASTAdaptor;
+import org.antlr.v4.runtime.atn.ATNSimulator;
 import org.antlr.v4.runtime.atn.ATNState;
 import org.antlr.v4.runtime.misc.IntervalSet;
 import org.antlr.v4.runtime.misc.OrderedHashSet;
@@ -72,9 +68,6 @@
 
 import static org.antlr.v4.parse.ANTLRParser.RULE_REF;
 import static org.antlr.v4.parse.ANTLRParser.TOKEN_REF;
-import org.antlr.v4.runtime.atn.ATNSimulator;
-import org.antlr.v4.tool.ast.GrammarASTWithOptions;
-
 
 /** */
 public class RuleFunction extends OutputModelObject {
@@ -313,161 +306,4 @@
 		}
 		ruleCtx.addDecl(d); // stick in overall rule's ctx
 	}
-<<<<<<< HEAD
-
-	protected static class ElementFrequenciesVisitor extends GrammarTreeVisitor {
-		final Deque<FrequencySet<String>> frequencies;
-
-		public ElementFrequenciesVisitor(TreeNodeStream input) {
-			super(input);
-			frequencies = new ArrayDeque<FrequencySet<String>>();
-			frequencies.push(new FrequencySet<String>());
-		}
-
-		/*
-		 * Common
-		 */
-
-		/**
-		 * Generate a frequency set as the union of two input sets. If an
-		 * element is contained in both sets, the value for the output will be
-		 * the maximum of the two input values.
-		 *
-		 * @param a The first set.
-		 * @param b The second set.
-		 * @return The union of the two sets, with the maximum value chosen
-		 * whenever both sets contain the same key.
-		 */
-		protected static FrequencySet<String> combineMax(FrequencySet<String> a, FrequencySet<String> b) {
-			FrequencySet<String> result = combineAndClip(a, b, 1);
-			for (Map.Entry<String, MutableInt> entry : a.entrySet()) {
-				result.get(entry.getKey()).v = entry.getValue().v;
-			}
-
-			for (Map.Entry<String, MutableInt> entry : b.entrySet()) {
-				MutableInt slot = result.get(entry.getKey());
-				slot.v = Math.max(slot.v, entry.getValue().v);
-			}
-
-			return result;
-		}
-
-		/**
-		 * Generate a frequency set as the union of two input sets, with the
-		 * values clipped to a specified maximum value. If an element is
-		 * contained in both sets, the value for the output, prior to clipping,
-		 * will be the sum of the two input values.
-		 *
-		 * @param a The first set.
-		 * @param b The second set.
-		 * @param clip The maximum value to allow for any output.
-		 * @return The sum of the two sets, with the individual elements clipped
-		 * to the maximum value gived by {@code clip}.
-		 */
-		protected static FrequencySet<String> combineAndClip(FrequencySet<String> a, FrequencySet<String> b, int clip) {
-			FrequencySet<String> result = new FrequencySet<String>();
-			for (Map.Entry<String, MutableInt> entry : a.entrySet()) {
-				for (int i = 0; i < entry.getValue().v; i++) {
-					result.add(entry.getKey());
-				}
-			}
-
-			for (Map.Entry<String, MutableInt> entry : b.entrySet()) {
-				for (int i = 0; i < entry.getValue().v; i++) {
-					result.add(entry.getKey());
-				}
-			}
-
-			for (Map.Entry<String, MutableInt> entry : result.entrySet()) {
-				entry.getValue().v = Math.min(entry.getValue().v, clip);
-			}
-
-			return result;
-		}
-
-		@Override
-		public void tokenRef(TerminalAST ref) {
-			frequencies.peek().add(ref.getText());
-		}
-
-		@Override
-		public void ruleRef(GrammarAST ref, ActionAST arg) {
-			if (ref instanceof GrammarASTWithOptions) {
-				GrammarASTWithOptions grammarASTWithOptions = (GrammarASTWithOptions)ref;
-				if (Boolean.parseBoolean(grammarASTWithOptions.getOptionString(LeftFactoringRuleTransformer.SUPPRESS_ACCESSOR))) {
-					return;
-				}
-			}
-
-			frequencies.peek().add(ref.getText());
-		}
-
-		/*
-		 * Parser rules
-		 */
-
-		@Override
-		protected void enterAlternative(AltAST tree) {
-			frequencies.push(new FrequencySet<String>());
-		}
-
-		@Override
-		protected void exitAlternative(AltAST tree) {
-			frequencies.push(combineMax(frequencies.pop(), frequencies.pop()));
-		}
-
-		@Override
-		protected void enterElement(GrammarAST tree) {
-			frequencies.push(new FrequencySet<String>());
-		}
-
-		@Override
-		protected void exitElement(GrammarAST tree) {
-			frequencies.push(combineAndClip(frequencies.pop(), frequencies.pop(), 2));
-		}
-
-		@Override
-		protected void exitSubrule(GrammarAST tree) {
-			if (tree.getType() == CLOSURE || tree.getType() == POSITIVE_CLOSURE) {
-				for (Map.Entry<String, MutableInt> entry : frequencies.peek().entrySet()) {
-					entry.getValue().v = 2;
-				}
-			}
-		}
-
-		/*
-		 * Lexer rules
-		 */
-
-		@Override
-		protected void enterLexerAlternative(GrammarAST tree) {
-			frequencies.push(new FrequencySet<String>());
-		}
-
-		@Override
-		protected void exitLexerAlternative(GrammarAST tree) {
-			frequencies.push(combineMax(frequencies.pop(), frequencies.pop()));
-		}
-
-		@Override
-		protected void enterLexerElement(GrammarAST tree) {
-			frequencies.push(new FrequencySet<String>());
-		}
-
-		@Override
-		protected void exitLexerElement(GrammarAST tree) {
-			frequencies.push(combineAndClip(frequencies.pop(), frequencies.pop(), 2));
-		}
-
-		@Override
-		protected void exitLexerSubrule(GrammarAST tree) {
-			if (tree.getType() == CLOSURE || tree.getType() == POSITIVE_CLOSURE) {
-				for (Map.Entry<String, MutableInt> entry : frequencies.peek().entrySet()) {
-					entry.getValue().v = 2;
-				}
-			}
-		}
-	}
-=======
->>>>>>> 561383c3
 }