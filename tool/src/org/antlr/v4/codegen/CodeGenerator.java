/*
 [The "BSD license"]
  Copyright (c) 2011 Terence Parr
  All rights reserved.

  Redistribution and use in source and binary forms, with or without
  modification, are permitted provided that the following conditions
  are met:

  1. Redistributions of source code must retain the above copyright
     notice, this list of conditions and the following disclaimer.
  2. Redistributions in binary form must reproduce the above copyright
     notice, this list of conditions and the following disclaimer in the
     documentation and/or other materials provided with the distribution.
  3. The name of the author may not be used to endorse or promote products
     derived from this software without specific prior written permission.

  THIS SOFTWARE IS PROVIDED BY THE AUTHOR ``AS IS'' AND ANY EXPRESS OR
  IMPLIED WARRANTIES, INCLUDING, BUT NOT LIMITED TO, THE IMPLIED WARRANTIES
  OF MERCHANTABILITY AND FITNESS FOR A PARTICULAR PURPOSE ARE DISCLAIMED.
  IN NO EVENT SHALL THE AUTHOR BE LIABLE FOR ANY DIRECT, INDIRECT,
  INCIDENTAL, SPECIAL, EXEMPLARY, OR CONSEQUENTIAL DAMAGES (INCLUDING, BUT
  NOT LIMITED TO, PROCUREMENT OF SUBSTITUTE GOODS OR SERVICES; LOSS OF USE,
  DATA, OR PROFITS; OR BUSINESS INTERRUPTION) HOWEVER CAUSED AND ON ANY
  THEORY OF LIABILITY, WHETHER IN CONTRACT, STRICT LIABILITY, OR TORT
  (INCLUDING NEGLIGENCE OR OTHERWISE) ARISING IN ANY WAY OUT OF THE USE OF
  THIS SOFTWARE, EVEN IF ADVISED OF THE POSSIBILITY OF SUCH DAMAGE.
 */

package org.antlr.v4.codegen;

import org.antlr.v4.Tool;
import org.antlr.v4.codegen.model.OutputModelObject;
import org.antlr.v4.runtime.Token;
import org.antlr.v4.runtime.misc.NotNull;
import org.antlr.v4.tool.*;
import org.stringtemplate.v4.*;

import java.io.*;
import java.lang.reflect.*;
import java.util.*;
import org.antlr.v4.misc.Utils.Func1;

/** General controller for code gen.  Can instantiate sub generator(s).
 */
public class CodeGenerator {
	public static final String TEMPLATE_ROOT = "org/antlr/v4/tool/templates/codegen";
	public static final String VOCAB_FILE_EXTENSION = ".tokens";
	public final static String vocabFilePattern =
		"<tokens.keys:{t | <t>=<tokens.(t)>\n}>" +
		"<literals.keys:{t | <t>=<literals.(t)>\n}>";

	@NotNull
	public final Grammar g;
	@NotNull
	public final Tool tool;

	public Target target;
	public STGroup templates;

	public int lineWidth = 72;

	public CodeGenerator(@NotNull Grammar g) {
		this(g.tool, g, g.getOptionString("language", "Java"));
	}

	public CodeGenerator(@NotNull Tool tool, @NotNull Grammar g, String language) {
		this.g = g;
		this.tool = tool;
		loadLanguageTarget(language);
		loadTemplates(language);
	}

	void loadLanguageTarget(String language) {
		String targetName = "org.antlr.v4.codegen."+language+"Target";
		try {
			Class<? extends Target> c = Class.forName(targetName).asSubclass(Target.class);
			Constructor<? extends Target> ctor = c.getConstructor(CodeGenerator.class);
			target = ctor.newInstance(this);
		}
		catch (ClassNotFoundException cnfe) {
			target = new Target(this); // use default
		}
		catch (NoSuchMethodException nsme) {
			target = new Target(this); // use default
		}
		catch (InvocationTargetException ite) {
			tool.errMgr.toolError(ErrorType.CANNOT_CREATE_TARGET_GENERATOR,
						 ite,
						 targetName);
		}
		catch (InstantiationException ie) {
			tool.errMgr.toolError(ErrorType.CANNOT_CREATE_TARGET_GENERATOR,
						 ie,
						 targetName);
		}
		catch (IllegalAccessException cnfe) {
			tool.errMgr.toolError(ErrorType.CANNOT_CREATE_TARGET_GENERATOR,
						 cnfe,
						 targetName);
		}
	}

	public void loadTemplates(String language) {
		try {
			templates = new STGroupFile(TEMPLATE_ROOT+"/"+language+"/"+language+".stg");
			templates.registerRenderer(Integer.class, new NumberRenderer());
			templates.registerRenderer(String.class, new StringRenderer());
		}
		catch (IllegalArgumentException iae) {
			tool.errMgr.toolError(ErrorType.CANNOT_CREATE_TARGET_GENERATOR,
									iae,
						 			language);
		}
	}

	// CREATE TEMPLATES BY WALKING MODEL

	public ST generateModelST(Func1<OutputModelController, OutputModelObject> factoryMethod) {
		OutputModelFactory factory = new ParserFactory(this);

		// CREATE OUTPUT MODEL FROM GRAMMAR OBJ AND AST WITHIN RULES
		OutputModelController controller = new OutputModelController(factory);
		factory.setController(controller);

		OutputModelObject outputModel = factoryMethod.exec(controller);
		OutputModelWalker walker = new OutputModelWalker(tool, templates);
		return walker.walk(outputModel);
	}

<<<<<<< HEAD
	public ST generateLexer() { return generateModelST("buildLexerOutputModel"); }
	public ST generateParser() { return generateModelST("buildParserOutputModel"); }
	public ST generateListener() { return generateModelST("buildListenerOutputModel"); }
	public ST generateBaseListener() { return generateModelST("buildBaseListenerOutputModel"); }
	public ST generateVisitor() { return generateModelST("buildVisitorOutputModel"); }
	public ST generateBaseVisitor() { return generateModelST("buildBaseVisitorOutputModel"); }
=======
	public ST generateLexer() {
		return generateModelST(new Func1<OutputModelController, OutputModelObject>() {
			@Override
			public OutputModelObject exec(OutputModelController controller) {
				return controller.buildLexerOutputModel();
			}
		});
	}

	public ST generateParser() {
		return generateModelST(new Func1<OutputModelController, OutputModelObject>() {
			@Override
			public OutputModelObject exec(OutputModelController controller) {
				return controller.buildParserOutputModel();
			}
		});
	}

	public ST generateListener() {
		return generateModelST(new Func1<OutputModelController, OutputModelObject>() {
			@Override
			public OutputModelObject exec(OutputModelController controller) {
				return controller.buildListenerOutputModel();
			}
		});
	}

	public ST generateBaseListener() {
		return generateModelST(new Func1<OutputModelController, OutputModelObject>() {
			@Override
			public OutputModelObject exec(OutputModelController controller) {
				return controller.buildBaseListenerOutputModel();
			}
		});
	}

	public ST generateParseListener() {
		return generateModelST(new Func1<OutputModelController, OutputModelObject>() {
			@Override
			public OutputModelObject exec(OutputModelController controller) {
				return controller.buildParseListenerOutputModel();
			}
		});
	}

	public ST generateBaseParseListener() {
		return generateModelST(new Func1<OutputModelController, OutputModelObject>() {
			@Override
			public OutputModelObject exec(OutputModelController controller) {
				return controller.buildBaseParseListenerOutputModel();
			}
		});
	}

	public ST generateVisitor() {
		return generateModelST(new Func1<OutputModelController, OutputModelObject>() {
			@Override
			public OutputModelObject exec(OutputModelController controller) {
				return controller.buildVisitorOutputModel();
			}
		});
	}

	public ST generateBaseVisitor() {
		return generateModelST(new Func1<OutputModelController, OutputModelObject>() {
			@Override
			public OutputModelObject exec(OutputModelController controller) {
				return controller.buildBaseVisitorOutputModel();
			}
		});
	}
>>>>>>> e91d886a

	/** Generate a token vocab file with all the token names/types.  For example:
	 *  ID=7
	 *  FOR=8
	 *  'for'=8
	 *
	 *  This is independent of the target language; used by antlr internally
	 */
	ST getTokenVocabOutput() {
		ST vocabFileST = new ST(vocabFilePattern);
		Map<String,Integer> tokens = new HashMap<String,Integer>();
		// make constants for the token names
		for (String t : g.tokenNameToTypeMap.keySet()) {
			int tokenType = g.tokenNameToTypeMap.get(t);
			if ( tokenType>=Token.MIN_USER_TOKEN_TYPE) {
				tokens.put(t, tokenType);
			}
		}
		vocabFileST.add("tokens", tokens);

		// now dump the strings
		Map<String,Integer> literals = new HashMap<String,Integer>();
		for (String literal : g.stringLiteralToTypeMap.keySet()) {
			int tokenType = g.stringLiteralToTypeMap.get(literal);
			if ( tokenType>=Token.MIN_USER_TOKEN_TYPE) {
				literals.put(literal, tokenType);
			}
		}
		vocabFileST.add("literals", literals);

		return vocabFileST;
	}

	public void writeRecognizer(ST outputFileST) {
		target.genFile(g, outputFileST, getRecognizerFileName());
	}

	public void writeListener(ST outputFileST) {
		target.genFile(g,outputFileST, getListenerFileName());
	}

	public void writeBaseListener(ST outputFileST) {
		target.genFile(g,outputFileST, getBaseListenerFileName());
	}

	public void writeVisitor(ST outputFileST) {
		target.genFile(g,outputFileST, getVisitorFileName());
	}

	public void writeBaseVisitor(ST outputFileST) {
		target.genFile(g,outputFileST, getBaseVisitorFileName());
	}

	public void writeHeaderFile() {
		String fileName = getHeaderFileName();
		if ( fileName==null ) return;
		if ( templates.isDefined("headerFile") ) {
			ST extST = templates.getInstanceOf("headerFileExtension");
			ST headerFileST = null;
			// TODO:  don't hide this header file generation here!
			target.genRecognizerHeaderFile(g,headerFileST,extST.render(lineWidth));
		}
	}

	public void writeVocabFile() {
		// write out the vocab interchange file; used by antlr,
		// does not change per target
		ST tokenVocabSerialization = getTokenVocabOutput();
		String fileName = getVocabFileName();
		if ( fileName!=null ) {
			write(tokenVocabSerialization, fileName);
		}
	}

//	public void write(ST outputFileST) {
//		// WRITE FILES
//		String fileName = "unknown";
//		try {
//			fileName = getRecognizerFileName();
//			target.genRecognizerFile(g,outputFileST);
//			writeHeaderFile();
//			// write out the vocab interchange file; used by antlr,
//			// does not change per target
//			ST tokenVocabSerialization = getTokenVocabOutput();
//			fileName = getVocabFileName();
//			if ( fileName!=null ) {
//				write(tokenVocabSerialization, fileName);
//			}
//		}
//		catch (IOException ioe) {
//			tool.errMgr.toolError(ErrorType.CANNOT_WRITE_FILE,
//									ioe,
//									fileName);
//		}
//	}

	public void write(ST code, String fileName) {
		try {
			long start = System.currentTimeMillis();
			Writer w = tool.getOutputFileWriter(g, fileName);
			STWriter wr = new AutoIndentWriter(w);
			wr.setLineWidth(lineWidth);
			code.write(wr);
			w.close();
			long stop = System.currentTimeMillis();
		}
		catch (IOException ioe) {
			tool.errMgr.toolError(ErrorType.CANNOT_WRITE_FILE,
								  ioe,
								  fileName);
		}
	}

	/** Generate TParser.java and TLexer.java from T.g if combined, else
	 *  just use T.java as output regardless of type.
	 */
	public String getRecognizerFileName() {
		ST extST = templates.getInstanceOf("codeFileExtension");
		String recognizerName = g.getRecognizerName();
		return recognizerName+extST.render();
	}

	/** A given grammar T, return the listener name such as
	 *  TListener.java, if we're using the Java target.
 	 */
	public String getListenerFileName() {
		assert g.name != null;
		ST extST = templates.getInstanceOf("codeFileExtension");
		String listenerName = g.name + "Listener";
		return listenerName+extST.render();
	}

	/** A given grammar T, return the visitor name such as
	 *  TVisitor.java, if we're using the Java target.
 	 */
	public String getVisitorFileName() {
		assert g.name != null;
		ST extST = templates.getInstanceOf("codeFileExtension");
		String listenerName = g.name + "Visitor";
		return listenerName+extST.render();
	}

	/** A given grammar T, return a blank listener implementation
	 *  such as TBaseListener.java, if we're using the Java target.
 	 */
	public String getBaseListenerFileName() {
		assert g.name != null;
		ST extST = templates.getInstanceOf("codeFileExtension");
		String listenerName = g.name + "BaseListener";
		return listenerName+extST.render();
	}

	/** A given grammar T, return a blank listener implementation
	 *  such as TBaseListener.java, if we're using the Java target.
 	 */
	public String getBaseVisitorFileName() {
		assert g.name != null;
		ST extST = templates.getInstanceOf("codeFileExtension");
		String listenerName = g.name + "BaseVisitor";
		return listenerName+extST.render();
	}

	/** What is the name of the vocab file generated for this grammar?
	 *  Returns null if no .tokens file should be generated.
	 */
	public String getVocabFileName() {
		return g.name+VOCAB_FILE_EXTENSION;
	}

	public String getHeaderFileName() {
		ST extST = templates.getInstanceOf("headerFileExtension");
		if ( extST==null ) return null;
		String recognizerName = g.getRecognizerName();
		return recognizerName+extST.render();
	}
}<|MERGE_RESOLUTION|>--- conflicted
+++ resolved
@@ -128,14 +128,6 @@
 		return walker.walk(outputModel);
 	}
 
-<<<<<<< HEAD
-	public ST generateLexer() { return generateModelST("buildLexerOutputModel"); }
-	public ST generateParser() { return generateModelST("buildParserOutputModel"); }
-	public ST generateListener() { return generateModelST("buildListenerOutputModel"); }
-	public ST generateBaseListener() { return generateModelST("buildBaseListenerOutputModel"); }
-	public ST generateVisitor() { return generateModelST("buildVisitorOutputModel"); }
-	public ST generateBaseVisitor() { return generateModelST("buildBaseVisitorOutputModel"); }
-=======
 	public ST generateLexer() {
 		return generateModelST(new Func1<OutputModelController, OutputModelObject>() {
 			@Override
@@ -172,24 +164,6 @@
 		});
 	}
 
-	public ST generateParseListener() {
-		return generateModelST(new Func1<OutputModelController, OutputModelObject>() {
-			@Override
-			public OutputModelObject exec(OutputModelController controller) {
-				return controller.buildParseListenerOutputModel();
-			}
-		});
-	}
-
-	public ST generateBaseParseListener() {
-		return generateModelST(new Func1<OutputModelController, OutputModelObject>() {
-			@Override
-			public OutputModelObject exec(OutputModelController controller) {
-				return controller.buildBaseParseListenerOutputModel();
-			}
-		});
-	}
-
 	public ST generateVisitor() {
 		return generateModelST(new Func1<OutputModelController, OutputModelObject>() {
 			@Override
@@ -207,7 +181,6 @@
 			}
 		});
 	}
->>>>>>> e91d886a
 
 	/** Generate a token vocab file with all the token names/types.  For example:
 	 *  ID=7
