--- conflicted
+++ resolved
@@ -92,11 +92,6 @@
 		IntegerList data = new IntegerList();
 		data.add(ATNSimulator.SERIALIZED_VERSION);
 		// convert grammar type to ATN const to avoid dependence on ANTLRParser
-<<<<<<< HEAD
-		if ( g.getType()== ANTLRParser.LEXER ) data.add(ATN.LEXER);
-		else if ( g.getType()== ANTLRParser.PARSER || g.getType() == ANTLRParser.COMBINED ) data.add(ATN.PARSER);
-		else throw new UnsupportedOperationException("Unrecognized grammar type " + String.valueOf(g.getType()) + ".");
-=======
 		switch (g.getType()) {
 		case ANTLRParser.LEXER:
 			data.add(ATN.LEXER);
@@ -111,7 +106,6 @@
 			throw new UnsupportedOperationException("Invalid grammar type.");
 		}
 
->>>>>>> 9b5417c5
 		data.add(g.getMaxTokenType());
 		int nedges = 0;
 
