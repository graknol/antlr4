--- conflicted
+++ resolved
@@ -251,16 +251,12 @@
 	public String decode(char[] data) {
 		StringBuilder buf = new StringBuilder();
 		int p = 0;
-<<<<<<< HEAD
-		@SuppressWarnings("unused")
-=======
 		int version = ATNSimulator.toInt(data[p++]);
 		if (version != ATNSimulator.SERIALIZED_VERSION) {
 			String reason = String.format("Could not deserialize ATN with version %d (expected %d).", version, ATNSimulator.SERIALIZED_VERSION);
 			throw new UnsupportedOperationException(new InvalidClassException(ATN.class.getName(), reason));
 		}
 
->>>>>>> 9d3c7634
 		int grammarType = ATNSimulator.toInt(data[p++]);
 		int maxType = ATNSimulator.toInt(data[p++]);
 		buf.append("max type ").append(maxType).append("\n");
