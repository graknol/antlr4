--- conflicted
+++ resolved
@@ -285,12 +285,8 @@
  *  {tree} parser.
  */
 tokensSpec
-<<<<<<< HEAD
 	: TOKENS_SPEC id (COMMA id)* COMMA? RBRACE -> ^(TOKENS_SPEC id+)
-=======
-	: TOKENS_SPEC id (COMMA id)* RBRACE -> ^(TOKENS_SPEC id+)
     | TOKENS_SPEC RBRACE ->
->>>>>>> 1e3d0231
 	;
 
 // A declaration of a language target specifc section,
