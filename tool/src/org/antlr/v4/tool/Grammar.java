--- conflicted
+++ resolved
@@ -766,37 +766,6 @@
 			//tool.log("grammar", r.toStringTree());
 //			System.out.println("chk: "+r.toStringTree());
 			Tree name = r.getChild(0);
-<<<<<<< HEAD
-            if ( name.getType()==ANTLRParser.TOKEN_REF ) {
-				Map<String, Object> nodes = new HashMap<String, Object>();
-				boolean isLitRule =
-					wiz.parse(r, "(RULE %name:TOKEN_REF (BLOCK (ALT %lit:STRING_LITERAL)))", nodes);
-				if ( isLitRule ) {
-					GrammarAST litNode = (GrammarAST)nodes.get("lit");
-					GrammarAST nameNode = (GrammarAST)nodes.get("name");
-					lexerRuleToStringLiteral.put(litNode.getText(), nameNode.getText());
-					continue;
-				}
-				// TODO: allow doc comment in there
-				nodes = new HashMap<String, Object>();
-				// try with action in there
-				isLitRule =
-					wiz.parse(r, "(RULE %name:TOKEN_REF (BLOCK (ALT %lit:STRING_LITERAL ACTION)))", nodes);
-				if ( isLitRule ) {
-					GrammarAST litNode = (GrammarAST)nodes.get("lit");
-					GrammarAST nameNode = (GrammarAST)nodes.get("name");
-					lexerRuleToStringLiteral.put(litNode.getText(), nameNode.getText());
-					continue;
-				}
-				nodes = new HashMap<String, Object>();
-				// try with pred in there
-				isLitRule =
-					wiz.parse(r, "(RULE %name:TOKEN_REF (BLOCK (ALT %lit:STRING_LITERAL SEMPRED)))", nodes);
-				if ( isLitRule ) {
-					GrammarAST litNode = (GrammarAST)nodes.get("lit");
-					GrammarAST nameNode = (GrammarAST)nodes.get("name");
-					lexerRuleToStringLiteral.put(litNode.getText(), nameNode.getText());
-=======
 			if ( name.getType()==ANTLRParser.TOKEN_REF ) {
 				// check rule against patterns
 				boolean isLitRule = false;
@@ -804,7 +773,6 @@
 					isLitRule =
 						defAlias(r, pattern, wiz, lexerRuleToStringLiteral);
 					if ( isLitRule ) break;
->>>>>>> 683b9155
 				}
 //				if ( !isLitRule ) System.out.println("no pattern matched");
 			}
