/*
 * [The "BSD license"]
 *  Copyright (c) 2012 Terence Parr
 *  Copyright (c) 2012 Sam Harwell
 *  All rights reserved.
 *
 *  Redistribution and use in source and binary forms, with or without
 *  modification, are permitted provided that the following conditions
 *  are met:
 *
 *  1. Redistributions of source code must retain the above copyright
 *     notice, this list of conditions and the following disclaimer.
 *  2. Redistributions in binary form must reproduce the above copyright
 *     notice, this list of conditions and the following disclaimer in the
 *     documentation and/or other materials provided with the distribution.
 *  3. The name of the author may not be used to endorse or promote products
 *     derived from this software without specific prior written permission.
 *
 *  THIS SOFTWARE IS PROVIDED BY THE AUTHOR ``AS IS'' AND ANY EXPRESS OR
 *  IMPLIED WARRANTIES, INCLUDING, BUT NOT LIMITED TO, THE IMPLIED WARRANTIES
 *  OF MERCHANTABILITY AND FITNESS FOR A PARTICULAR PURPOSE ARE DISCLAIMED.
 *  IN NO EVENT SHALL THE AUTHOR BE LIABLE FOR ANY DIRECT, INDIRECT,
 *  INCIDENTAL, SPECIAL, EXEMPLARY, OR CONSEQUENTIAL DAMAGES (INCLUDING, BUT
 *  NOT LIMITED TO, PROCUREMENT OF SUBSTITUTE GOODS OR SERVICES; LOSS OF USE,
 *  DATA, OR PROFITS; OR BUSINESS INTERRUPTION) HOWEVER CAUSED AND ON ANY
 *  THEORY OF LIABILITY, WHETHER IN CONTRACT, STRICT LIABILITY, OR TORT
 *  (INCLUDING NEGLIGENCE OR OTHERWISE) ARISING IN ANY WAY OUT OF THE USE OF
 *  THIS SOFTWARE, EVEN IF ADVISED OF THE POSSIBILITY OF SUCH DAMAGE.
 */

package org.antlr.v4.tool;

import org.antlr.runtime.ANTLRStringStream;
import org.antlr.runtime.RecognitionException;
import org.antlr.runtime.TokenStream;
import org.antlr.runtime.tree.Tree;
import org.antlr.runtime.tree.TreeVisitor;
import org.antlr.runtime.tree.TreeVisitorAction;
import org.antlr.runtime.tree.TreeWizard;
import org.antlr.v4.Tool;
import org.antlr.v4.analysis.LeftRecursiveRuleTransformer;
import org.antlr.v4.misc.CharSupport;
import org.antlr.v4.misc.OrderedHashMap;
import org.antlr.v4.misc.Utils;
import org.antlr.v4.parse.ANTLRParser;
import org.antlr.v4.parse.GrammarASTAdaptor;
import org.antlr.v4.parse.GrammarTreeVisitor;
import org.antlr.v4.parse.TokenVocabParser;
import org.antlr.v4.runtime.Lexer;
import org.antlr.v4.runtime.Token;
import org.antlr.v4.runtime.atn.ATN;
import org.antlr.v4.runtime.dfa.DFA;
import org.antlr.v4.runtime.misc.IntSet;
import org.antlr.v4.runtime.misc.IntegerList;
import org.antlr.v4.runtime.misc.IntervalSet;
import org.antlr.v4.runtime.misc.NotNull;
import org.antlr.v4.runtime.misc.Nullable;
import org.antlr.v4.runtime.misc.Pair;
import org.antlr.v4.tool.ast.ActionAST;
import org.antlr.v4.tool.ast.GrammarAST;
import org.antlr.v4.tool.ast.GrammarASTWithOptions;
import org.antlr.v4.tool.ast.GrammarRootAST;
import org.antlr.v4.tool.ast.PredAST;
import org.antlr.v4.tool.ast.TerminalAST;

import java.io.IOException;
import java.util.ArrayList;
import java.util.HashMap;
import java.util.HashSet;
import java.util.LinkedHashMap;
import java.util.List;
import java.util.Map;
import java.util.Set;

public class Grammar implements AttributeResolver {
	public static final String GRAMMAR_FROM_STRING_NAME = "<string>";

	public static final Set<String> parserOptions = new HashSet<String>();
	static {
		parserOptions.add("superClass");
		parserOptions.add("TokenLabelType");
		parserOptions.add("tokenVocab");
		parserOptions.add("language");
	}

	public static final Set<String> lexerOptions = parserOptions;

	public static final Set<String> ruleOptions = new HashSet<String>();

	public static final Set<String> ParserBlockOptions = new HashSet<String>();

	public static final Set<String> LexerBlockOptions = new HashSet<String>();

	/** Legal options for rule refs like id<key=value> */
	public static final Set<String> ruleRefOptions = new HashSet<String>();
	static {
		ruleRefOptions.add(LeftRecursiveRuleTransformer.PRECEDENCE_OPTION_NAME);
	}

	/** Legal options for terminal refs like ID<assoc=right> */
<<<<<<< HEAD
	public static final Set<String> tokenOptions = new HashSet<String>() {{
		add("assoc");
	}};

	public static final Set<String> actionOptions = new HashSet<String>() {{
	}};

	public static final Set<String> semPredOptions = new HashSet<String>() {{
		add(LeftRecursiveRuleTransformer.PRECEDENCE_OPTION_NAME);
		add("fail");
	}};

	public static final Set doNotCopyOptionsToLexer =
        new HashSet() {{
				add("superClass");
                add("TokenLabelType");
				add("tokenVocab");
        }};

    public static Map<String, AttributeDict> grammarAndLabelRefTypeToScope =
        new HashMap<String, AttributeDict>() {{
            put("parser:RULE_LABEL", Rule.predefinedRulePropertiesDict);
            put("parser:TOKEN_LABEL", AttributeDict.predefinedTokenDict);
            put("combined:RULE_LABEL", Rule.predefinedRulePropertiesDict);
            put("combined:TOKEN_LABEL", AttributeDict.predefinedTokenDict);
		}};
=======
	public static final Set<String> tokenOptions = new HashSet<String>();
	static {
		tokenOptions.add("assoc");
	}

	public static final Set<String> actionOptions = new HashSet<String>();

	public static final Set<String> semPredOptions = new HashSet<String>();
	static {
		semPredOptions.add("fail");
	}

	public static final Set<String> doNotCopyOptionsToLexer = new HashSet<String>();
	static {
		doNotCopyOptionsToLexer.add("superClass");
		doNotCopyOptionsToLexer.add("TokenLabelType");
		doNotCopyOptionsToLexer.add("tokenVocab");
	}

	public static final Map<String, AttributeDict> grammarAndLabelRefTypeToScope =
		new HashMap<String, AttributeDict>();
	static {
		grammarAndLabelRefTypeToScope.put("parser:RULE_LABEL", Rule.predefinedRulePropertiesDict);
		grammarAndLabelRefTypeToScope.put("parser:TOKEN_LABEL", AttributeDict.predefinedTokenDict);
		grammarAndLabelRefTypeToScope.put("combined:RULE_LABEL", Rule.predefinedRulePropertiesDict);
		grammarAndLabelRefTypeToScope.put("combined:TOKEN_LABEL", AttributeDict.predefinedTokenDict);
	}
>>>>>>> b80ad505

	public String name;
    public GrammarRootAST ast;
	/** Track stream used to create this grammar */
	@NotNull
	public final TokenStream tokenStream;
    public String text; // testing only
    public String fileName;

    /** Was this parser grammar created from a COMBINED grammar?  If so,
	 *  this is what we extracted.
	 */
    public LexerGrammar implicitLexer;

	/** If this is an extracted/implicit lexer, we point at original grammar */
	public Grammar originalGrammar;

    /** If we're imported, who imported us? If null, implies grammar is root */
    public Grammar parent;
    public List<Grammar> importedGrammars;

	/** All rules defined in this specific grammar, not imported. Also does
	 *  not include lexical rules if combined.
	 */
    public OrderedHashMap<String, Rule> rules = new OrderedHashMap<String, Rule>();
	public List<Rule> indexToRule = new ArrayList<Rule>();

	int ruleNumber = 0; // used to get rule indexes (0..n-1)
	int stringLiteralRuleNumber = 0; // used to invent rule names for 'keyword', ';', ... (0..n-1)

	/** The ATN that represents the grammar with edges labelled with tokens
	 *  or epsilon.  It is more suitable to analysis than an AST representation.
	 */
	public ATN atn;

	public Map<Integer, DFA> decisionDFAs = new HashMap<Integer, DFA>();

	public List<IntervalSet[]> decisionLOOK;

	@NotNull
	public final Tool tool;

	/** Token names and literal tokens like "void" are uniquely indexed.
	 *  with -1 implying EOF.  Characters are different; they go from
	 *  -1 (EOF) to \uFFFE.  For example, 0 could be a binary byte you
	 *  want to lexer.  Labels of DFA/ATN transitions can be both tokens
	 *  and characters.  I use negative numbers for bookkeeping labels
	 *  like EPSILON. Char/String literals and token types overlap in the same
	 *  space, however.
	 */
	int maxTokenType = Token.MIN_USER_TOKEN_TYPE -1;

	/** Map token like ID (but not literals like "while") to its token type */
	public Map<String, Integer> tokenNameToTypeMap = new LinkedHashMap<String, Integer>();

	/** Map token literals like "while" to its token type.  It may be that
	 *  WHILE="while"=35, in which case both tokenIDToTypeMap and this
	 *  field will have entries both mapped to 35.
	 */
	public Map<String, Integer> stringLiteralToTypeMap = new LinkedHashMap<String, Integer>();

	/** Reverse index for stringLiteralToTypeMap.  Indexed with raw token type.
	 *  0 is invalid. */
	public List<String> typeToStringLiteralList = new ArrayList<String>();

	/** Map a token type to its token name. Indexed with raw token type.
	 *  0 is invalid.
	 */
	public List<String> typeToTokenList = new ArrayList<String>();

    /** Map a name to an action.
     *  The code generator will use this to fill holes in the output files.
     *  I track the AST node for the action in case I need the line number
     *  for errors.
     */
	public Map<String,ActionAST> namedActions = new HashMap<String,ActionAST>();

	/** Tracks all user lexer actions in all alternatives of all rules.
	 *  Doesn't track sempreds.  maps tree node to action index (alt number 1..n).
 	 */
	public LinkedHashMap<ActionAST, Integer> lexerActions = new LinkedHashMap<ActionAST, Integer>();

	/** All sempreds found in grammar; maps tree node to sempred index;
	 *  sempred index is 0..n-1
	 */
	public LinkedHashMap<PredAST, Integer> sempreds = new LinkedHashMap<PredAST, Integer>();

	public static final String AUTO_GENERATED_TOKEN_NAME_PREFIX = "T__";

	public Grammar(Tool tool, @NotNull GrammarRootAST ast) {
		if ( ast==null ) {
			throw new NullPointerException("ast");
		}

		if (ast.tokenStream == null) {
			throw new IllegalArgumentException("ast must have a token stream");
		}

        this.tool = tool;
        this.ast = ast;
        this.name = (ast.getChild(0)).getText();
		this.tokenStream = ast.tokenStream;

		initTokenSymbolTables();
    }

	/** For testing */
	public Grammar(String grammarText) throws RecognitionException {
		this(GRAMMAR_FROM_STRING_NAME, grammarText, null);
	}

	/** For testing */
	public Grammar(String grammarText, ANTLRToolListener listener)
		throws RecognitionException
	{
		this(GRAMMAR_FROM_STRING_NAME, grammarText, listener);
	}

	/** For testing; builds trees, does sem anal */
	public Grammar(String fileName, String grammarText)
		throws RecognitionException
	{
		this(fileName, grammarText, null);
	}

	/** For testing; builds trees, does sem anal */
	public Grammar(String fileName, String grammarText, @Nullable ANTLRToolListener listener)
		throws RecognitionException
	{
        this.text = grammarText;
		this.fileName = fileName;
		this.tool = new Tool();
		this.tool.addListener(listener);
		ANTLRStringStream in = new ANTLRStringStream(grammarText);
		in.name = fileName;

		this.ast = tool.load(fileName, in);
		if ( ast==null ) {
			throw new UnsupportedOperationException();
		}

		if (ast.tokenStream == null) {
			throw new IllegalStateException("expected ast to have a token stream");
		}

		this.tokenStream = ast.tokenStream;

		// ensure each node has pointer to surrounding grammar
		final Grammar thiz = this;
		TreeVisitor v = new TreeVisitor(new GrammarASTAdaptor());
		v.visit(ast, new TreeVisitorAction() {
			@Override
			public Object pre(Object t) { ((GrammarAST)t).g = thiz; return t; }
			@Override
			public Object post(Object t) { return t; }
		});
		initTokenSymbolTables();

		tool.process(this, false);
    }

	protected void initTokenSymbolTables() {
		tokenNameToTypeMap.put("EOF", Token.EOF);

		// reserve a spot for the INVALID token
		typeToTokenList.add(null);
	}

    public void loadImportedGrammars() {
		if ( ast==null ) return;
        GrammarAST i = (GrammarAST)ast.getFirstChildWithType(ANTLRParser.IMPORT);
        if ( i==null ) return;
        importedGrammars = new ArrayList<Grammar>();
        for (Object c : i.getChildren()) {
            GrammarAST t = (GrammarAST)c;
            String importedGrammarName = null;
            if ( t.getType()==ANTLRParser.ASSIGN ) {
                importedGrammarName = t.getChild(1).getText();
                tool.log("grammar", "import "+ importedGrammarName);
            }
            else if ( t.getType()==ANTLRParser.ID ) {
                importedGrammarName = t.getText();
                tool.log("grammar", "import " + t.getText());
			}
			Grammar g;
			try {
				g = tool.loadImportedGrammar(this, importedGrammarName);
			}
			catch (IOException ioe) {
				tool.errMgr.toolError(ErrorType.CANNOT_FIND_IMPORTED_GRAMMAR, ioe,
									  importedGrammarName);
				continue;
			}
			// did it come back as error node or missing?
			if ( g == null ) continue;
			g.parent = this;
			importedGrammars.add(g);
			g.loadImportedGrammars(); // recursively pursue any imports in this import
        }
    }

    public void defineAction(GrammarAST atAST) {
        if ( atAST.getChildCount()==2 ) {
            String name = atAST.getChild(0).getText();
            namedActions.put(name, (ActionAST)atAST.getChild(1));
        }
        else {
			String scope = atAST.getChild(0).getText();
            String gtype = getTypeString();
            if ( scope.equals(gtype) || (scope.equals("parser")&&gtype.equals("combined")) ) {
				String name = atAST.getChild(1).getText();
				namedActions.put(name, (ActionAST)atAST.getChild(2));
			}
        }
    }

    public void defineRule(Rule r) {
		if ( rules.get(r.name)!=null ) return;
		rules.put(r.name, r);
		r.index = ruleNumber++;
		indexToRule.add(r);
	}

//	public int getNumRules() {
//		int n = rules.size();
//		List<Grammar> imports = getAllImportedGrammars();
//		if ( imports!=null ) {
//			for (Grammar g : imports) n += g.getNumRules();
//		}
//		return n;
//	}

    public Rule getRule(String name) {
		Rule r = rules.get(name);
		if ( r!=null ) return r;
		return null;
		/*
		List<Grammar> imports = getAllImportedGrammars();
		if ( imports==null ) return null;
		for (Grammar g : imports) {
			r = g.getRule(name); // recursively walk up hierarchy
			if ( r!=null ) return r;
		}
		return null;
		*/
	}

	public Rule getRule(int index) { return indexToRule.get(index); }

	public Rule getRule(String grammarName, String ruleName) {
		if ( grammarName!=null ) { // scope override
			Grammar g = getImportedGrammar(grammarName);
			if ( g ==null ) {
				return null;
			}
			return g.rules.get(ruleName);
		}
		return getRule(ruleName);
	}

    /** Get list of all imports from all grammars in the delegate subtree of g.
     *  The grammars are in import tree preorder.  Don't include ourselves
     *  in list as we're not a delegate of ourselves.
     */
    public List<Grammar> getAllImportedGrammars() {
        if ( importedGrammars==null ) return null;
        List<Grammar> delegates = new ArrayList<Grammar>();
		for (Grammar d : importedGrammars) {
			delegates.add(d);
			List<Grammar> ds = d.getAllImportedGrammars();
			if (ds != null) delegates.addAll(ds);
		}
        return delegates;
    }

    public List<Grammar> getImportedGrammars() { return importedGrammars; }

    /** Get delegates below direct delegates of g
    public List<Grammar> getIndirectDelegates(Grammar g) {
        List<Grammar> direct = getDirectDelegates(g);
        List<Grammar> delegates = getDelegates(g);
        delegates.removeAll(direct);
        return delegates;
    }
*/

    /** Return list of imported grammars from root down to our parent.
     *  Order is [root, ..., this.parent].  (us not included).
     */
    public List<Grammar> getGrammarAncestors() {
        Grammar root = getOutermostGrammar();
        if ( this==root ) return null;
        List<Grammar> grammars = new ArrayList<Grammar>();
        // walk backwards to root, collecting grammars
        Grammar p = this.parent;
        while ( p!=null ) {
            grammars.add(0, p); // add to head so in order later
            p = p.parent;
        }
        return grammars;
    }

    /** Return the grammar that imported us and our parents. Return this
     *  if we're root.
     */
    public Grammar getOutermostGrammar() {
        if ( parent==null ) return this;
        return parent.getOutermostGrammar();
    }

    /** Get the name of the generated recognizer; may or may not be same
     *  as grammar name.
     *  Recognizer is TParser and TLexer from T if combined, else
     *  just use T regardless of grammar type.
     */
    public String getRecognizerName() {
        String suffix = "";
        List<Grammar> grammarsFromRootToMe = getOutermostGrammar().getGrammarAncestors();
        String qualifiedName = name;
        if ( grammarsFromRootToMe!=null ) {
            StringBuilder buf = new StringBuilder();
            for (Grammar g : grammarsFromRootToMe) {
                buf.append(g.name);
                buf.append('_');
            }
            buf.append(name);
            qualifiedName = buf.toString();
        }

        if ( isCombined() || (isLexer() && implicitLexer!=null) )
        {
            suffix = Grammar.getGrammarTypeToFileNameSuffix(getType());
        }
        return qualifiedName+suffix;
    }

	public String getStringLiteralLexerRuleName(String lit) {
		return AUTO_GENERATED_TOKEN_NAME_PREFIX + stringLiteralRuleNumber++;
	}

    /** Return grammar directly imported by this grammar */
    public Grammar getImportedGrammar(String name) {
		for (Grammar g : importedGrammars) {
            if ( g.name.equals(name) ) return g;
        }
        return null;
    }

	public int getTokenType(String token) {
		Integer I;
		if ( token.charAt(0)=='\'') {
			I = stringLiteralToTypeMap.get(token);
		}
		else { // must be a label like ID
			I = tokenNameToTypeMap.get(token);
		}
		int i = (I!=null)? I : Token.INVALID_TYPE;
		//tool.log("grammar", "grammar type "+type+" "+tokenName+"->"+i);
		return i;
	}

	/** Given a token type, get a meaningful name for it such as the ID
	 *  or string literal.  If this is a lexer and the ttype is in the
	 *  char vocabulary, compute an ANTLR-valid (possibly escaped) char literal.
	 */
	public String getTokenDisplayName(int ttype) {
		String tokenName;
		// inside any target's char range and is lexer grammar?
		if ( isLexer() &&
			 ttype >= Lexer.MIN_CHAR_VALUE && ttype <= Lexer.MAX_CHAR_VALUE )
		{
			return CharSupport.getANTLRCharLiteralForChar(ttype);
		}
		else if ( ttype==Token.EOF ) {
			tokenName = "EOF";
		}
		else {
			if ( ttype>0 && ttype<typeToTokenList.size() ) {
				tokenName = typeToTokenList.get(ttype);
				if ( tokenName!=null &&
					 tokenName.startsWith(AUTO_GENERATED_TOKEN_NAME_PREFIX) &&
					 ttype < typeToStringLiteralList.size() &&
				     typeToStringLiteralList.get(ttype)!=null)
				{
					tokenName = typeToStringLiteralList.get(ttype);
				}
			}
			else {
				tokenName = String.valueOf(ttype);
			}
		}
//		tool.log("grammar", "getTokenDisplayName ttype="+ttype+", name="+tokenName);
		return tokenName;
	}

	public List<String> getTokenDisplayNames(IntegerList types) {
		List<String> names = new ArrayList<String>();
		for (int t : types.toArray()) names.add(getTokenDisplayName(t));
		return names;
	}

	public String[] getTokenNames() {
		int numTokens = getMaxTokenType();
		String[] tokenNames = new String[numTokens+1];
		for (String tokenName : tokenNameToTypeMap.keySet()) {
			Integer ttype = tokenNameToTypeMap.get(tokenName);
			if ( tokenName!=null && tokenName.startsWith(AUTO_GENERATED_TOKEN_NAME_PREFIX) ) {
				tokenName = typeToStringLiteralList.get(ttype);
			}
			if ( ttype>0 ) tokenNames[ttype] = tokenName;
		}
		return tokenNames;
	}

	public String[] getTokenDisplayNames() {
		int numTokens = getMaxTokenType();
		String[] tokenNames = new String[numTokens+1];
		for (String t : tokenNameToTypeMap.keySet()) {
			Integer ttype = tokenNameToTypeMap.get(t);
			if ( ttype>0 ) tokenNames[ttype] = t;
		}
		for (String t : stringLiteralToTypeMap.keySet()) {
			Integer ttype = stringLiteralToTypeMap.get(t);
			if ( ttype>0 ) tokenNames[ttype] = t;
		}
		return tokenNames;
	}

	/** What is the max char value possible for this grammar's target?  Use
	 *  unicode max if no target defined.
	 */
	public int getMaxCharValue() {
		return org.antlr.v4.runtime.Lexer.MAX_CHAR_VALUE;
//		if ( generator!=null ) {
//			return generator.target.getMaxCharValue(generator);
//		}
//		else {
//			return Label.MAX_CHAR_VALUE;
//		}
	}

	/** Return a set of all possible token or char types for this grammar */
	public IntSet getTokenTypes() {
		if ( isLexer() ) {
			return getAllCharValues();
		}
		return IntervalSet.of(Token.MIN_USER_TOKEN_TYPE, getMaxTokenType());
	}

	/** Return min to max char as defined by the target.
	 *  If no target, use max unicode char value.
	 */
	public IntSet getAllCharValues() {
		return IntervalSet.of(Lexer.MIN_CHAR_VALUE, getMaxCharValue());
	}

	/** How many token types have been allocated so far? */
	public int getMaxTokenType() {
		return typeToTokenList.size() - 1; // don't count 0 (invalid)
	}

	/** Return a new unique integer in the token type space */
	public int getNewTokenType() {
		maxTokenType++;
		return maxTokenType;
	}

	public void importTokensFromTokensFile() {
		String vocab = getOptionString("tokenVocab");
		if ( vocab!=null ) {
			TokenVocabParser vparser = new TokenVocabParser(tool, vocab);
			Map<String,Integer> tokens = vparser.load();
			tool.log("grammar", "tokens=" + tokens);
			for (String t : tokens.keySet()) {
				if ( t.charAt(0)=='\'' ) defineStringLiteral(t, tokens.get(t));
				else defineTokenName(t, tokens.get(t));
			}
		}
	}

	public void importVocab(Grammar importG) {
		for (String tokenName: importG.tokenNameToTypeMap.keySet()) {
			defineTokenName(tokenName, importG.tokenNameToTypeMap.get(tokenName));
		}
		for (String tokenName: importG.stringLiteralToTypeMap.keySet()) {
			defineStringLiteral(tokenName, importG.stringLiteralToTypeMap.get(tokenName));
		}
//		this.tokenNameToTypeMap.putAll( importG.tokenNameToTypeMap );
//		this.stringLiteralToTypeMap.putAll( importG.stringLiteralToTypeMap );
		int max = Math.max(this.typeToTokenList.size(), importG.typeToTokenList.size());
		Utils.setSize(typeToTokenList, max);
		for (int ttype=0; ttype<importG.typeToTokenList.size(); ttype++) {
			maxTokenType = Math.max(maxTokenType, ttype);
			this.typeToTokenList.set(ttype, importG.typeToTokenList.get(ttype));
		}
	}

	public int defineTokenName(String name) {
		Integer prev = tokenNameToTypeMap.get(name);
		if ( prev==null ) return defineTokenName(name, getNewTokenType());
		return prev;
	}

	public int defineTokenName(String name, int ttype) {
		Integer prev = tokenNameToTypeMap.get(name);
		if ( prev!=null ) return prev;
		tokenNameToTypeMap.put(name, ttype);
		setTokenForType(ttype, name);
		maxTokenType = Math.max(maxTokenType, ttype);
		return ttype;
	}

	public int defineStringLiteral(String lit) {
		if ( stringLiteralToTypeMap.containsKey(lit) ) {
			return stringLiteralToTypeMap.get(lit);
		}
		return defineStringLiteral(lit, getNewTokenType());

	}

	public int defineStringLiteral(String lit, int ttype) {
		if ( !stringLiteralToTypeMap.containsKey(lit) ) {
			stringLiteralToTypeMap.put(lit, ttype);
			// track in reverse index too
			if ( ttype>=typeToStringLiteralList.size() ) {
				Utils.setSize(typeToStringLiteralList, ttype+1);
			}
			typeToStringLiteralList.set(ttype, lit);

			setTokenForType(ttype, lit);
			return ttype;
		}
		return Token.INVALID_TYPE;
	}

	public int defineTokenAlias(String name, String lit) {
		int ttype = defineTokenName(name);
		stringLiteralToTypeMap.put(lit, ttype);
		setTokenForType(ttype, name);
		return ttype;
	}

	public void setTokenForType(int ttype, String text) {
		if ( ttype>=typeToTokenList.size() ) {
			Utils.setSize(typeToTokenList, ttype+1);
		}
		String prevToken = typeToTokenList.get(ttype);
		if ( prevToken==null || prevToken.charAt(0)=='\'' ) {
			// only record if nothing there before or if thing before was a literal
			typeToTokenList.set(ttype, text);
		}
	}

	// no isolated attr at grammar action level
	@Override
	public Attribute resolveToAttribute(String x, ActionAST node) {
		return null;
	}

	// no $x.y makes sense here
	@Override
	public Attribute resolveToAttribute(String x, String y, ActionAST node) {
		return null;
	}

	@Override
	public boolean resolvesToLabel(String x, ActionAST node) { return false; }

	@Override
	public boolean resolvesToListLabel(String x, ActionAST node) { return false; }

	@Override
	public boolean resolvesToToken(String x, ActionAST node) { return false; }

	@Override
	public boolean resolvesToAttributeDict(String x, ActionAST node) {
		return false;
	}

	/** Given a grammar type, what should be the default action scope?
     *  If I say @members in a COMBINED grammar, for example, the
     *  default scope should be "parser".
     */
    public String getDefaultActionScope() {
        switch ( getType() ) {
            case ANTLRParser.LEXER :
                return "lexer";
            case ANTLRParser.PARSER :
            case ANTLRParser.COMBINED :
                return "parser";
        }
        return null;
    }

    public int getType() {
        if ( ast!=null ) return ast.grammarType;
        return 0;
    }

	public TokenStream getTokenStream() {
		if ( ast!=null ) return ast.tokenStream;
		return null;
	}

	public boolean isLexer() { return getType()==ANTLRParser.LEXER; }
	public boolean isParser() { return getType()==ANTLRParser.PARSER; }
	public boolean isCombined() { return getType()==ANTLRParser.COMBINED; }

	/** Is id a valid token name? Does id start with an uppercase letter? */
	public static boolean isTokenName(String id) {
		return Character.isUpperCase(id.charAt(0));
	}

    public String getTypeString() {
        if ( ast==null ) return null;
        return ANTLRParser.tokenNames[getType()].toLowerCase();
    }

    public static String getGrammarTypeToFileNameSuffix(int type) {
        switch ( type ) {
            case ANTLRParser.LEXER : return "Lexer";
            case ANTLRParser.PARSER : return "Parser";
            // if combined grammar, gen Parser and Lexer will be done later
            // TODO: we are separate now right?
            case ANTLRParser.COMBINED : return "Parser";
            default :
                return "<invalid>";
        }
	}

	public String getOptionString(String key) { return ast.getOptionString(key); }

	/** Given ^(TOKEN_REF ^(OPTIONS ^(ELEMENT_OPTIONS (= assoc right))))
	 *  set option assoc=right in TOKEN_REF.
	 */
	public static void setNodeOptions(GrammarAST node, GrammarAST options) {
		if ( options==null ) return;
		GrammarASTWithOptions t = (GrammarASTWithOptions)node;
		if ( t.getChildCount()==0 || options.getChildCount()==0 ) return;
		for (Object o : options.getChildren()) {
			GrammarAST c = (GrammarAST)o;
			if ( c.getType()==ANTLRParser.ASSIGN ) {
				t.setOption(c.getChild(0).getText(), (GrammarAST)c.getChild(1));
			}
			else {
				t.setOption(c.getText(), null); // no arg such as ID<VarNodeType>
			}
		}
	}

	/** Return list of (TOKEN_NAME node, 'literal' node) pairs */
	public static List<Pair<GrammarAST,GrammarAST>> getStringLiteralAliasesFromLexerRules(GrammarRootAST ast) {
		String[] patterns = {
			"(RULE %name:TOKEN_REF (BLOCK (ALT %lit:STRING_LITERAL)))",
			"(RULE %name:TOKEN_REF (BLOCK (ALT %lit:STRING_LITERAL ACTION)))",
			"(RULE %name:TOKEN_REF (BLOCK (ALT %lit:STRING_LITERAL SEMPRED)))",
			"(RULE %name:TOKEN_REF (BLOCK (LEXER_ALT_ACTION (ALT %lit:STRING_LITERAL) .)))",
			"(RULE %name:TOKEN_REF (BLOCK (LEXER_ALT_ACTION (ALT %lit:STRING_LITERAL) . .)))",
			"(RULE %name:TOKEN_REF (BLOCK (LEXER_ALT_ACTION (ALT %lit:STRING_LITERAL) (LEXER_ACTION_CALL . .))))",
			"(RULE %name:TOKEN_REF (BLOCK (LEXER_ALT_ACTION (ALT %lit:STRING_LITERAL) . (LEXER_ACTION_CALL . .))))",
			"(RULE %name:TOKEN_REF (BLOCK (LEXER_ALT_ACTION (ALT %lit:STRING_LITERAL) (LEXER_ACTION_CALL . .) .)))",
			// TODO: allow doc comment in there
		};
		GrammarASTAdaptor adaptor = new GrammarASTAdaptor(ast.token.getInputStream());
		TreeWizard wiz = new TreeWizard(adaptor,ANTLRParser.tokenNames);
		List<Pair<GrammarAST,GrammarAST>> lexerRuleToStringLiteral =
			new ArrayList<Pair<GrammarAST,GrammarAST>>();

		List<GrammarAST> ruleNodes = ast.getNodesWithType(ANTLRParser.RULE);
		if ( ruleNodes==null || ruleNodes.isEmpty() ) return null;

		for (GrammarAST r : ruleNodes) {
			//tool.log("grammar", r.toStringTree());
//			System.out.println("chk: "+r.toStringTree());
			Tree name = r.getChild(0);
			if ( name.getType()==ANTLRParser.TOKEN_REF ) {
				// check rule against patterns
				boolean isLitRule;
				for (String pattern : patterns) {
					isLitRule =
						defAlias(r, pattern, wiz, lexerRuleToStringLiteral);
					if ( isLitRule ) break;
				}
//				if ( !isLitRule ) System.out.println("no pattern matched");
			}
		}
		return lexerRuleToStringLiteral;
	}

	protected static boolean defAlias(GrammarAST r, String pattern,
									  TreeWizard wiz,
									  List<Pair<GrammarAST,GrammarAST>> lexerRuleToStringLiteral)
	{
		HashMap<String, Object> nodes = new HashMap<String, Object>();
		if ( wiz.parse(r, pattern, nodes) ) {
			GrammarAST litNode = (GrammarAST)nodes.get("lit");
			GrammarAST nameNode = (GrammarAST)nodes.get("name");
			Pair<GrammarAST, GrammarAST> pair =
				new Pair<GrammarAST, GrammarAST>(nameNode, litNode);
			lexerRuleToStringLiteral.add(pair);
			return true;
		}
		return false;
	}

	public Set<String> getStringLiterals() {
		final Set<String> strings = new HashSet<String>();
		GrammarTreeVisitor collector = new GrammarTreeVisitor() {
			@Override
			public void stringRef(TerminalAST ref) {
				strings.add(ref.getText());
			}
		};
		collector.visitGrammar(ast);
		return strings;
	}


	public void setLookaheadDFA(int decision, DFA lookaheadDFA) {
		decisionDFAs.put(decision, lookaheadDFA);
	}
}<|MERGE_RESOLUTION|>--- conflicted
+++ resolved
@@ -98,34 +98,6 @@
 	}
 
 	/** Legal options for terminal refs like ID<assoc=right> */
-<<<<<<< HEAD
-	public static final Set<String> tokenOptions = new HashSet<String>() {{
-		add("assoc");
-	}};
-
-	public static final Set<String> actionOptions = new HashSet<String>() {{
-	}};
-
-	public static final Set<String> semPredOptions = new HashSet<String>() {{
-		add(LeftRecursiveRuleTransformer.PRECEDENCE_OPTION_NAME);
-		add("fail");
-	}};
-
-	public static final Set doNotCopyOptionsToLexer =
-        new HashSet() {{
-				add("superClass");
-                add("TokenLabelType");
-				add("tokenVocab");
-        }};
-
-    public static Map<String, AttributeDict> grammarAndLabelRefTypeToScope =
-        new HashMap<String, AttributeDict>() {{
-            put("parser:RULE_LABEL", Rule.predefinedRulePropertiesDict);
-            put("parser:TOKEN_LABEL", AttributeDict.predefinedTokenDict);
-            put("combined:RULE_LABEL", Rule.predefinedRulePropertiesDict);
-            put("combined:TOKEN_LABEL", AttributeDict.predefinedTokenDict);
-		}};
-=======
 	public static final Set<String> tokenOptions = new HashSet<String>();
 	static {
 		tokenOptions.add("assoc");
@@ -135,6 +107,7 @@
 
 	public static final Set<String> semPredOptions = new HashSet<String>();
 	static {
+		semPredOptions.add(LeftRecursiveRuleTransformer.PRECEDENCE_OPTION_NAME);
 		semPredOptions.add("fail");
 	}
 
@@ -153,7 +126,6 @@
 		grammarAndLabelRefTypeToScope.put("combined:RULE_LABEL", Rule.predefinedRulePropertiesDict);
 		grammarAndLabelRefTypeToScope.put("combined:TOKEN_LABEL", AttributeDict.predefinedTokenDict);
 	}
->>>>>>> b80ad505
 
 	public String name;
     public GrammarRootAST ast;
